--- conflicted
+++ resolved
@@ -1,10 +1,6 @@
 {
     "name": "obsidian-spaced-repetition",
-<<<<<<< HEAD
-    "version": "1.7.3",
-=======
     "version": "1.8.0",
->>>>>>> 80af505c
     "description": "Fight the forgetting curve by reviewing flashcards & entire notes.",
     "main": "main.js",
     "scripts": {
