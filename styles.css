--- conflicted
+++ resolved
@@ -91,12 +91,8 @@
 }
 
 #sr-flashcard-view {
-<<<<<<< HEAD
-    /* overflow-y: off; */
-=======
     font-size: var(--font-text-size);
     overflow-y: auto;
->>>>>>> 80af505c
     height: 80%;
     padding-top: 1em;
 }
