--- conflicted
+++ resolved
@@ -3,10 +3,7 @@
     text-decoration: underline;
     cursor: pointer;
     margin-bottom: 16px;
-<<<<<<< HEAD
-    width: max-content;
-    display: inline-block;
-=======
+    /* width: max-content; */
     /* display: inline-block; */
     float: left;
     width: 33%;
@@ -23,7 +20,6 @@
 
 .sr-input-area > textarea {
     height: 100%;
->>>>>>> 10f8ba3c
 }
 
 .sr-response {
@@ -118,11 +114,8 @@
     font-size: var(--font-text-size);
     overflow-y: auto;
     height: 80%;
-<<<<<<< HEAD
     user-select: text;
-=======
     padding-top: 1em;
->>>>>>> 10f8ba3c
 }
 
 #chartPeriod {
