import {
    ButtonComponent,
    Modal,
    App,
    MarkdownRenderer,
    Notice,
    Platform,
    TFile,
    TextAreaComponent,
} from "obsidian";
// eslint-disable-next-line @typescript-eslint/no-unused-vars
import h from "vhtml";

import type SRPlugin from "src/main";
import { Card, CardType, schedule, textInterval, ReviewResponse } from "src/scheduling";
import {
    COLLAPSE_ICON,
    MULTI_SCHEDULING_EXTRACTOR,
    LEGACY_SCHEDULING_EXTRACTOR,
    IMAGE_FORMATS,
    AUDIO_FORMATS,
    VIDEO_FORMATS,
} from "src/constants";
import { escapeRegexString, cyrb53 } from "src/utils";
import { t } from "src/lang/helpers";

export enum FlashcardModalMode {
    DecksList,
    Front,
    Back,
    Closed,
}

// from https://github.com/chhoumann/quickadd/blob/bce0b4cdac44b867854d6233796e3406dfd163c6/src/gui/GenericInputPrompt/GenericInputPrompt.ts#L5
export class FlashcardEditModal extends Modal {
    public plugin: SRPlugin;
    public input: string;
    public waitForClose: Promise<string>;

    private resolvePromise: (input: string) => void;
    private rejectPromise: (reason?: any) => void;
    private didSubmit: boolean = false;
    private inputComponent: TextAreaComponent;
    private readonly modalText: string;

    public static Prompt(app: App, plugin: SRPlugin, placeholder: string): Promise<string> {
        const newPromptModal = new FlashcardEditModal(app, plugin, placeholder);
        return newPromptModal.waitForClose;
    }
    constructor(app: App, plugin: SRPlugin, existingText: string) {
        super(app);
        this.plugin = plugin;
        this.titleEl.setText("Edit Card");
        this.modalText = existingText;

        this.waitForClose = new Promise<string>((resolve, reject) => {
            this.resolvePromise = resolve;
            this.rejectPromise = reject;
        });
        this.display();
        this.open();
    }

    private display() {
        this.contentEl.empty();
        this.titleEl.textContent = "Edit Flashcard";
        this.modalEl.addClass("sr-input-modal");

        const mainContentContainer: HTMLDivElement = this.contentEl.createDiv();
        mainContentContainer.addClass("sr-input-area");
        this.inputComponent = this.createInputField(mainContentContainer, this.modalText);
        this.createButtonBar(mainContentContainer);
    }

    private createButton(container: HTMLElement, text: string, callback: (evt: MouseEvent) => any) {
        const btn = new ButtonComponent(container);
        btn.setButtonText(text).onClick(callback);

        return btn;
    }

    private createButtonBar(mainContentContainer: HTMLDivElement) {
        const buttonBarContainer: HTMLDivElement = mainContentContainer.createDiv();
        this.createButton(
            buttonBarContainer,
            "Ok",
            this.submitClickCallback
        ).setCta().buttonEl.style.marginRight = "0";
        this.createButton(buttonBarContainer, "Cancel", this.cancelClickCallback);

        buttonBarContainer.style.display = "flex";
        buttonBarContainer.style.flexDirection = "row-reverse";
        buttonBarContainer.style.justifyContent = "flex-start";
        buttonBarContainer.style.marginTop = "1rem";
    }

    protected createInputField(container: HTMLElement, value: string) {
        const textComponent = new TextAreaComponent(container);

        textComponent.inputEl.style.width = "100%";
        textComponent
            .setValue(value ?? "")
            .onChange((value) => (this.input = value))
            .inputEl.addEventListener("keydown", this.submitEnterCallback);

        return textComponent;
    }

    private submitClickCallback = (evt: MouseEvent) => this.submit();
    private cancelClickCallback = (evt: MouseEvent) => this.cancel();

    private submitEnterCallback = (evt: KeyboardEvent) => {
        if ((evt.ctrlKey || evt.metaKey) && evt.key === "Enter") {
            evt.preventDefault();
            this.submit();
        }
    };

    private submit() {
        this.didSubmit = true;

        this.close();
    }

    private cancel() {
        this.close();
    }

    onOpen() {
        super.onOpen();

        this.inputComponent.inputEl.focus();
    }

    onClose() {
        super.onClose();
        this.resolveInput();
        this.removeInputListener();
    }

    private resolveInput() {
        if (!this.didSubmit) this.rejectPromise("No input given.");
        else this.resolvePromise(this.input);
    }

    private removeInputListener() {
        this.inputComponent.inputEl.removeEventListener("keydown", this.submitEnterCallback);
    }
}

export class FlashcardModal extends Modal {
    public plugin: SRPlugin;
    public answerBtn: HTMLElement;
    public flashcardView: HTMLElement;
    public hardBtn: HTMLElement;
    public goodBtn: HTMLElement;
    public easyBtn: HTMLElement;
    public nextBtn: HTMLElement;
    public responseDiv: HTMLElement;
    public fileLinkView: HTMLElement;
    public resetLinkView: HTMLElement;
    public editLinkView: HTMLElement;
    public contextView: HTMLElement;
    public currentCard: Card;
    public currentCardIdx: number;
    public currentDeck: Deck;
    public checkDeck: Deck;
    public mode: FlashcardModalMode;
    public ignoreStats: boolean;

    constructor(app: App, plugin: SRPlugin, ignoreStats = false) {
        super(app);

        this.plugin = plugin;
        this.ignoreStats = ignoreStats;

        this.titleEl.setText(t("DECKS"));

        if (Platform.isMobile) {
            this.contentEl.style.display = "block";
        }
        this.modalEl.style.height = this.plugin.data.settings.flashcardHeightPercentage + "%";
        this.modalEl.style.width = this.plugin.data.settings.flashcardWidthPercentage + "%";

        this.contentEl.style.position = "relative";
        this.contentEl.style.height = "92%";
        this.contentEl.addClass("sr-modal-content");

        // TODO: refactor into event handler?
        document.body.onkeydown = (e) => {
            // TODO: Please fix this. Is ugly.
            // Checks if the input textbox is in focus before processing keyboard shortcuts.
            if (document.activeElement.nodeName != "TEXTAREA") {
                if (this.mode !== FlashcardModalMode.DecksList) {
                    if (this.mode !== FlashcardModalMode.Closed && e.code === "KeyS") {
                        this.currentDeck.deleteFlashcardAtIndex(
                            this.currentCardIdx,
                            this.currentCard.isDue
                        );
                        this.burySiblingCards(false);
                        this.currentDeck.nextCard(this);
                    } else if (
                        this.mode === FlashcardModalMode.Front &&
                        (e.code === "Space" || e.code === "Enter")
                    ) {
                        this.showAnswer();
                    } else if (this.mode === FlashcardModalMode.Back) {
                        if (e.code === "Numpad1" || e.code === "Digit1") {
                            this.processReview(ReviewResponse.Hard);
                        } else if (
                            e.code === "Numpad2" ||
                            e.code === "Digit2" ||
                            e.code === "Space"
                        ) {
                            this.processReview(ReviewResponse.Good);
                        } else if (e.code === "Numpad3" || e.code === "Digit3") {
                            this.processReview(ReviewResponse.Easy);
                        } else if (e.code === "Numpad0" || e.code === "Digit0") {
                            this.processReview(ReviewResponse.Reset);
                        }
                    }
                }
            }
        };
    }

    onOpen(): void {
        this.decksList();
    }

    onClose(): void {
        this.mode = FlashcardModalMode.Closed;
    }

    decksList(): void {
        const aimDeck = this.plugin.deckTree.subdecks.filter(
            (deck) => deck.deckName === this.plugin.data.historyDeck
        );
        if (this.plugin.data.historyDeck && aimDeck.length > 0) {
            const deck = aimDeck[0];
            this.currentDeck = deck;
            this.checkDeck = deck.parent;
            this.setupCardsView();
            deck.nextCard(this);
            return;
        }

        this.mode = FlashcardModalMode.DecksList;
        this.titleEl.setText(t("DECKS"));
        this.titleEl.innerHTML += (
            <p style="margin:0px;line-height:12px;">
                <span
                    style="background-color:#4caf50;color:#ffffff;"
                    aria-label={t("DUE_CARDS")}
                    class="tag-pane-tag-count tree-item-flair"
                >
                    {this.plugin.deckTree.dueFlashcardsCount.toString()}
                </span>
                <span
                    style="background-color:#2196f3;"
                    aria-label={t("NEW_CARDS")}
                    class="tag-pane-tag-count tree-item-flair sr-deck-counts"
                >
                    {this.plugin.deckTree.newFlashcardsCount.toString()}
                </span>
                <span
                    style="background-color:#ff7043;"
                    aria-label={t("TOTAL_CARDS")}
                    class="tag-pane-tag-count tree-item-flair sr-deck-counts"
                >
                    {this.plugin.deckTree.totalFlashcards.toString()}
                </span>
            </p>
        );
        this.contentEl.innerHTML = "";
        this.contentEl.setAttribute("id", "sr-flashcard-view");

        for (const deck of this.plugin.deckTree.subdecks) {
            deck.render(this.contentEl, this);
        }
    }

    setupCardsView(): void {
        this.contentEl.innerHTML = "";
        const historyLinkView = this.contentEl.createEl("button");

        historyLinkView.setText("〈");
        historyLinkView.addEventListener("click", (e: PointerEvent) => {
            if (e.pointerType.length > 0) {
                this.plugin.data.historyDeck = "";
                this.decksList();
            }
        });

        this.fileLinkView = this.contentEl.createDiv("sr-link");
        this.fileLinkView.setText(t("EDIT_LATER"));
        if (this.plugin.data.settings.showFileNameInFileLink) {
            this.fileLinkView.setAttribute("aria-label", t("EDIT_LATER"));
        }
        this.fileLinkView.addEventListener("click", async () => {
<<<<<<< HEAD
            this.currentCard.editLater = true;
            await this.modifyCardText(
                this.currentCard.cardText,
                `${this.currentCard.cardText}\n${this.plugin.data.settings.editLaterTag}`
            );
        });

        this.editLinkView = this.contentEl.createDiv("sr-link");
        this.editLinkView.setText(t("EDIT_NOW"));
        this.editLinkView.addEventListener("click", async () => {
            // remove SR info from input modal prompt
            let textPromptArr = this.currentCard.cardText.split("\n");
            let textPrompt = "";
            if (textPromptArr[textPromptArr.length - 1].startsWith("<!--SR:")) {
                textPrompt = textPromptArr.slice(0, -1).join("\n");
            } else {
                textPrompt = this.currentCard.cardText;
=======
            const activeLeaf: WorkspaceLeaf = this.plugin.app.workspace.getLeaf();
            if (this.plugin.app.workspace.getActiveFile() === null)
                await activeLeaf.openFile(this.currentCard.note);
            else {
                const newLeaf = this.plugin.app.workspace.createLeafBySplit(
                    activeLeaf,
                    "vertical",
                    false
                );
                await newLeaf.openFile(this.currentCard.note, { active: true });
>>>>>>> 80af505c
            }

            let editModal = FlashcardEditModal.Prompt(this.app, this.plugin, textPrompt);
            editModal
                .then(async (modifiedCardText) => {
                    this.modifyCardText(textPrompt, modifiedCardText);
                })
                .catch((reason) => console.log(reason));
        });

        this.resetLinkView = this.contentEl.createDiv("sr-link");
        this.resetLinkView.setText(t("RESET_CARD_PROGRESS"));
        this.resetLinkView.addEventListener("click", () => {
            this.processReview(ReviewResponse.Reset);
        });

        if (this.plugin.data.settings.showContextInCards) {
            this.contextView = this.contentEl.createDiv();
            this.contextView.setAttribute("id", "sr-context");
        }

        this.flashcardView = this.contentEl.createDiv("div");
        this.flashcardView.setAttribute("id", "sr-flashcard-view");

        this.responseDiv = this.contentEl.createDiv("sr-response");

        this.hardBtn = document.createElement("button");
        this.hardBtn.setAttribute("id", "sr-hard-btn");
        this.hardBtn.setText(this.plugin.data.settings.flashcardHardText);
        this.hardBtn.addEventListener("click", () => {
            this.processReview(ReviewResponse.Hard);
        });
        this.responseDiv.appendChild(this.hardBtn);

        this.goodBtn = document.createElement("button");
        this.goodBtn.setAttribute("id", "sr-good-btn");
        this.goodBtn.setText(this.plugin.data.settings.flashcardGoodText);
        this.goodBtn.addEventListener("click", () => {
            this.processReview(ReviewResponse.Good);
        });
        this.responseDiv.appendChild(this.goodBtn);

        this.easyBtn = document.createElement("button");
        this.easyBtn.setAttribute("id", "sr-easy-btn");
        this.easyBtn.setText(this.plugin.data.settings.flashcardEasyText);
        this.easyBtn.addEventListener("click", () => {
            this.processReview(ReviewResponse.Easy);
        });
        this.responseDiv.appendChild(this.easyBtn);
        this.responseDiv.style.display = "none";

        this.answerBtn = this.contentEl.createDiv();
        this.answerBtn.setAttribute("id", "sr-show-answer");
        this.answerBtn.setText(t("SHOW_ANSWER"));
        this.answerBtn.addEventListener("click", () => {
            this.showAnswer();
        });

        if (this.ignoreStats) {
            this.goodBtn.style.display = "none";

            this.responseDiv.addClass("sr-ignorestats-response");
            this.easyBtn.addClass("sr-ignorestats-btn");
            this.hardBtn.addClass("sr-ignorestats-btn");
        }
    }

    private async modifyCardText(originalText: string, replacementText: string) {
        if (!replacementText) return;
        if (replacementText == originalText) return;
        let fileText: string = await this.app.vault.read(this.currentCard.note);
        const originalTextRegex = new RegExp(escapeRegexString(originalText), "gm");
        fileText = fileText.replace(originalTextRegex, replacementText);
        await this.app.vault.modify(this.currentCard.note, fileText);
        this.currentDeck.deleteFlashcardAtIndex(this.currentCardIdx, this.currentCard.isDue);
        this.burySiblingCards(false);
        this.currentDeck.nextCard(this);
    }

    showAnswer(): void {
        this.mode = FlashcardModalMode.Back;

        this.answerBtn.style.display = "none";
        this.responseDiv.style.display = "grid";

        if (this.currentCard.isDue) {
            this.resetLinkView.style.display = "inline-block";
        }

        if (this.currentCard.cardType !== CardType.Cloze) {
            const hr: HTMLElement = document.createElement("hr");
            hr.setAttribute("id", "sr-hr-card-divide");
            this.flashcardView.appendChild(hr);
        } else {
            this.flashcardView.innerHTML = "";
        }

        this.renderMarkdownWrapper(this.currentCard.back, this.flashcardView);
    }

    async processReview(response: ReviewResponse): Promise<void> {
        if (this.ignoreStats) {
            if (response == ReviewResponse.Easy) {
                this.currentDeck.deleteFlashcardAtIndex(
                    this.currentCardIdx,
                    this.currentCard.isDue
                );
            }
            this.currentDeck.nextCard(this);
            return;
        }

        let interval: number, ease: number, due;

        this.currentDeck.deleteFlashcardAtIndex(this.currentCardIdx, this.currentCard.isDue);
        if (response !== ReviewResponse.Reset) {
            let schedObj: Record<string, number>;
            // scheduled card
            if (this.currentCard.isDue) {
                schedObj = schedule(
                    response,
                    this.currentCard.interval,
                    this.currentCard.ease,
                    this.currentCard.delayBeforeReview,
                    this.plugin.data.settings,
                    this.plugin.dueDatesFlashcards
                );
            } else {
                let initial_ease: number = this.plugin.data.settings.baseEase;
                if (
                    Object.prototype.hasOwnProperty.call(
                        this.plugin.easeByPath,
                        this.currentCard.note.path
                    )
                ) {
                    initial_ease = Math.round(this.plugin.easeByPath[this.currentCard.note.path]);
                }

                schedObj = schedule(
                    response,
                    1.0,
                    initial_ease,
                    0,
                    this.plugin.data.settings,
                    this.plugin.dueDatesFlashcards
                );
                interval = schedObj.interval;
                ease = schedObj.ease;
            }

            interval = schedObj.interval;
            ease = schedObj.ease;
            due = window.moment(Date.now() + interval * 24 * 3600 * 1000);
        } else {
            this.currentCard.interval = 1.0;
            this.currentCard.ease = this.plugin.data.settings.baseEase;
            if (this.currentCard.isDue) {
                this.currentDeck.dueFlashcards.push(this.currentCard);
            } else {
                this.currentDeck.newFlashcards.push(this.currentCard);
            }
            due = window.moment(Date.now());
            new Notice(t("CARD_PROGRESS_RESET"));
            this.currentDeck.nextCard(this);
            return;
        }

        const dueString: string = due.format("YYYY-MM-DD");

        let fileText: string = await this.app.vault.read(this.currentCard.note);
        const replacementRegex = new RegExp(escapeRegexString(this.currentCard.cardText), "gm");

        let sep: string = this.plugin.data.settings.cardCommentOnSameLine ? " " : "\n";
        // Override separator if last block is a codeblock
        if (this.currentCard.cardText.endsWith("```") && sep !== "\n") {
            sep = "\n";
        }

        // check if we're adding scheduling information to the flashcard
        // for the first time
        if (this.currentCard.cardText.lastIndexOf("<!--SR:") === -1) {
            this.currentCard.cardText =
                this.currentCard.cardText + sep + `<!--SR:!${dueString},${interval},${ease}-->`;
        } else {
            let scheduling: RegExpMatchArray[] = [
                ...this.currentCard.cardText.matchAll(MULTI_SCHEDULING_EXTRACTOR),
            ];
            if (scheduling.length === 0) {
                scheduling = [...this.currentCard.cardText.matchAll(LEGACY_SCHEDULING_EXTRACTOR)];
            }

            const currCardSched: string[] = ["0", dueString, interval.toString(), ease.toString()];
            if (this.currentCard.isDue) {
                scheduling[this.currentCard.siblingIdx] = currCardSched;
            } else {
                scheduling.push(currCardSched);
            }

            this.currentCard.cardText = this.currentCard.cardText.replace(/<!--SR:.+-->/gm, "");
            this.currentCard.cardText += "<!--SR:";
            for (let i = 0; i < scheduling.length; i++) {
                this.currentCard.cardText += `!${scheduling[i][1]},${scheduling[i][2]},${scheduling[i][3]}`;
            }
            this.currentCard.cardText += "-->";
        }

        fileText = fileText.replace(replacementRegex, () => this.currentCard.cardText);
        for (const sibling of this.currentCard.siblings) {
            sibling.cardText = this.currentCard.cardText;
        }
        if (this.plugin.data.settings.burySiblingCards) {
            this.burySiblingCards(true);
        }

        await this.app.vault.modify(this.currentCard.note, fileText);
        this.currentDeck.nextCard(this);
    }

    async burySiblingCards(tillNextDay: boolean): Promise<void> {
        if (tillNextDay) {
            this.plugin.data.buryList.push(cyrb53(this.currentCard.cardText));
            await this.plugin.savePluginData();
        }

        for (const sibling of this.currentCard.siblings) {
            const dueIdx = this.currentDeck.dueFlashcards.indexOf(sibling);
            const newIdx = this.currentDeck.newFlashcards.indexOf(sibling);

            if (dueIdx !== -1) {
                this.currentDeck.deleteFlashcardAtIndex(
                    dueIdx,
                    this.currentDeck.dueFlashcards[dueIdx].isDue
                );
            } else if (newIdx !== -1) {
                this.currentDeck.deleteFlashcardAtIndex(
                    newIdx,
                    this.currentDeck.newFlashcards[newIdx].isDue
                );
            }
        }
    }

    // slightly modified version of the renderMarkdown function in
    // https://github.com/mgmeyers/obsidian-kanban/blob/main/src/KanbanView.tsx
    async renderMarkdownWrapper(
        markdownString: string,
        containerEl: HTMLElement,
        recursiveDepth = 0
    ): Promise<void> {
        if (recursiveDepth > 4) return;

        MarkdownRenderer.renderMarkdown(
            markdownString,
            containerEl,
            this.currentCard.note.path,
            this.plugin
        );

        containerEl.findAll(".internal-embed").forEach((el) => {
            const link = this.parseLink(el.getAttribute("src"));

            // file does not exist, display dead link
            if (!link.target) {
                el.innerText = link.text;
            } else if (link.target instanceof TFile) {
                if (link.target.extension !== "md") {
                    this.embedMediaFile(el, link.target);
                } else {
                    el.innerText = "";
                    this.renderTransclude(el, link, recursiveDepth);
                }
            }
        });
    }

    parseLink(src: string) {
        const linkComponentsRegex =
            /^(?<file>[^#^]+)?(?:#(?!\^)(?<heading>.+)|#\^(?<blockId>.+)|#)?$/;
        const matched = typeof src === "string" && src.match(linkComponentsRegex);
        const file = matched.groups.file || this.currentCard.note.path;
        const target = this.plugin.app.metadataCache.getFirstLinkpathDest(
            file,
            this.currentCard.note.path
        );
        // move lookup upstream? ^^^
        return {
            text: matched[0],
            file: matched.groups.file,
            heading: matched.groups.heading,
            blockId: matched.groups.blockId,
            target: target,
        };
    }

    embedMediaFile(el: HTMLElement, target: TFile) {
        el.innerText = "";
        if (IMAGE_FORMATS.includes(target.extension)) {
            el.createEl(
                "img",
                {
                    attr: {
                        src: this.plugin.app.vault.getResourcePath(target),
                    },
                },
                (img) => {
                    if (el.hasAttribute("width"))
                        img.setAttribute("width", el.getAttribute("width"));
                    else img.setAttribute("width", "100%");
                    if (el.hasAttribute("alt")) img.setAttribute("alt", el.getAttribute("alt"));
                    el.addEventListener(
                        "click",
                        (ev) =>
                            ((ev.target as HTMLElement).style.minWidth =
                                (ev.target as HTMLElement).style.minWidth === "100%"
                                    ? null
                                    : "100%")
                    );
                }
            );
            el.addClasses(["image-embed", "is-loaded"]);
        } else if (
            AUDIO_FORMATS.includes(target.extension) ||
            VIDEO_FORMATS.includes(target.extension)
        ) {
            el.createEl(
                AUDIO_FORMATS.includes(target.extension) ? "audio" : "video",
                {
                    attr: {
                        controls: "",
                        src: this.plugin.app.vault.getResourcePath(target),
                    },
                },
                (audio) => {
                    if (el.hasAttribute("alt")) audio.setAttribute("alt", el.getAttribute("alt"));
                }
            );
            el.addClasses(["media-embed", "is-loaded"]);
        } else {
            el.innerText = target.path;
        }
    }

    async renderTransclude(
        el: HTMLElement,
        link: {
            text: string;
            file: string;
            heading: string;
            blockId: string;
            target: TFile;
        },
        recursiveDepth: number
    ) {
        const cache = this.app.metadataCache.getCache(link.target.path);
        const text = await this.app.vault.cachedRead(link.target);
        let blockText;
        if (link.heading) {
            const clean = (s: string) => s.replace(/[\W\s]/g, "");
            const headingIndex = cache.headings?.findIndex(
                (h) => clean(h.heading) === clean(link.heading)
            );
            const heading = cache.headings[headingIndex];

            const startAt = heading.position.start.offset;
            const endAt =
                cache.headings.slice(headingIndex + 1).find((h) => h.level <= heading.level)
                    ?.position?.start?.offset || text.length;

            blockText = text.substring(startAt, endAt);
        } else if (link.blockId) {
            const block = cache.blocks[link.blockId];
            const startAt = block.position.start.offset;
            const endAt = block.position.end.offset;
            blockText = text.substring(startAt, endAt);
        } else {
            blockText = text;
        }

        this.renderMarkdownWrapper(blockText, el, recursiveDepth + 1);
    }
}

export class Deck {
    public deckName: string;
    public newFlashcards: Card[];
    public newFlashcardsCount = 0; // counts those in subdecks too
    public dueFlashcards: Card[];
    public dueFlashcardsCount = 0; // counts those in subdecks too
    public totalFlashcards = 0; // counts those in subdecks too
    public subdecks: Deck[];
    public parent: Deck | null;

    constructor(deckName: string, parent: Deck | null) {
        this.deckName = deckName;
        this.newFlashcards = [];
        this.newFlashcardsCount = 0;
        this.dueFlashcards = [];
        this.dueFlashcardsCount = 0;
        this.totalFlashcards = 0;
        this.subdecks = [];
        this.parent = parent;
    }

    createDeck(deckPath: string[]): void {
        if (deckPath.length === 0) {
            return;
        }

        const deckName: string = deckPath.shift();
        for (const deck of this.subdecks) {
            if (deckName === deck.deckName) {
                deck.createDeck(deckPath);
                return;
            }
        }

        const deck: Deck = new Deck(deckName, this);
        this.subdecks.push(deck);
        deck.createDeck(deckPath);
    }

    insertFlashcard(deckPath: string[], cardObj: Card): void {
        if (cardObj.isDue) {
            this.dueFlashcardsCount++;
        } else {
            this.newFlashcardsCount++;
        }
        this.totalFlashcards++;

        if (deckPath.length === 0) {
            if (cardObj.isDue) {
                this.dueFlashcards.push(cardObj);
            } else {
                this.newFlashcards.push(cardObj);
            }
            return;
        }

        const deckName: string = deckPath.shift();
        for (const deck of this.subdecks) {
            if (deckName === deck.deckName) {
                deck.insertFlashcard(deckPath, cardObj);
                return;
            }
        }
    }

    // count flashcards that have either been buried
    // or aren't due yet
    countFlashcard(deckPath: string[], n = 1): void {
        this.totalFlashcards += n;

        const deckName: string = deckPath.shift();
        for (const deck of this.subdecks) {
            if (deckName === deck.deckName) {
                deck.countFlashcard(deckPath, n);
                return;
            }
        }
    }

    deleteFlashcardAtIndex(index: number, cardIsDue: boolean): void {
        if (cardIsDue) {
            this.dueFlashcards.splice(index, 1);
            this.dueFlashcardsCount--;
        } else {
            this.newFlashcards.splice(index, 1);
            this.newFlashcardsCount--;
        }

        let deck: Deck = this.parent;
        while (deck !== null) {
            if (cardIsDue) {
                deck.dueFlashcardsCount--;
            } else {
                deck.newFlashcardsCount--;
            }
            deck = deck.parent;
        }
    }

    sortSubdecksList(): void {
        this.subdecks.sort((a, b) => {
            if (a.deckName < b.deckName) {
                return -1;
            } else if (a.deckName > b.deckName) {
                return 1;
            }
            return 0;
        });

        for (const deck of this.subdecks) {
            deck.sortSubdecksList();
        }
    }

    render(containerEl: HTMLElement, modal: FlashcardModal): void {
        const deckView: HTMLElement = containerEl.createDiv("tree-item");

        const deckViewSelf: HTMLElement = deckView.createDiv(
            "tree-item-self tag-pane-tag is-clickable"
        );
        const shouldBeInitiallyExpanded: boolean =
            modal.plugin.data.settings.initiallyExpandAllSubdecksInTree;
        let collapsed = shouldBeInitiallyExpanded;
        let collapseIconEl: HTMLElement | null = null;
        if (this.subdecks.length > 0) {
            collapseIconEl = deckViewSelf.createDiv("tree-item-icon collapse-icon");
            collapseIconEl.innerHTML = COLLAPSE_ICON;
            (collapseIconEl.childNodes[0] as HTMLElement).style.transform =
                shouldBeInitiallyExpanded ? "" : "rotate(-90deg)";
        }

        const deckViewInner: HTMLElement = deckViewSelf.createDiv("tree-item-inner");
        deckViewInner.addEventListener("click", () => {
            modal.plugin.data.historyDeck = this.deckName;
            modal.currentDeck = this;
            modal.checkDeck = this.parent;
            modal.setupCardsView();
            this.nextCard(modal);
        });
        const deckViewInnerText: HTMLElement = deckViewInner.createDiv("tag-pane-tag-text");
        deckViewInnerText.innerHTML += <span class="tag-pane-tag-self">{this.deckName}</span>;
        const deckViewOuter: HTMLElement = deckViewSelf.createDiv("tree-item-flair-outer");
        deckViewOuter.innerHTML += (
            <span>
                <span
                    style="background-color:#4caf50;"
                    class="tag-pane-tag-count tree-item-flair sr-deck-counts"
                >
                    {this.dueFlashcardsCount.toString()}
                </span>
                <span
                    style="background-color:#2196f3;"
                    class="tag-pane-tag-count tree-item-flair sr-deck-counts"
                >
                    {this.newFlashcardsCount.toString()}
                </span>
                <span
                    style="background-color:#ff7043;"
                    class="tag-pane-tag-count tree-item-flair sr-deck-counts"
                >
                    {this.totalFlashcards.toString()}
                </span>
            </span>
        );

        const deckViewChildren: HTMLElement = deckView.createDiv("tree-item-children");
        deckViewChildren.style.display = shouldBeInitiallyExpanded ? "block" : "none";
        if (this.subdecks.length > 0) {
            collapseIconEl.addEventListener("click", () => {
                if (collapsed) {
                    (collapseIconEl.childNodes[0] as HTMLElement).style.transform = "";
                    deckViewChildren.style.display = "block";
                } else {
                    (collapseIconEl.childNodes[0] as HTMLElement).style.transform =
                        "rotate(-90deg)";
                    deckViewChildren.style.display = "none";
                }
                collapsed = !collapsed;
            });
        }
        for (const deck of this.subdecks) {
            deck.render(deckViewChildren, modal);
        }
    }

    nextCard(modal: FlashcardModal): void {
        if (this.newFlashcards.length + this.dueFlashcards.length === 0) {
            if (this.dueFlashcardsCount + this.newFlashcardsCount > 0) {
                for (const deck of this.subdecks) {
                    if (deck.dueFlashcardsCount + deck.newFlashcardsCount > 0) {
                        modal.currentDeck = deck;
                        deck.nextCard(modal);
                        return;
                    }
                }
            }

            if (this.parent == modal.checkDeck) {
                modal.plugin.data.historyDeck = "";
                modal.decksList();
            } else {
                this.parent.nextCard(modal);
            }
            return;
        }

        modal.responseDiv.style.display = "none";
        modal.resetLinkView.style.display = "none";
        modal.titleEl.setText(
            `${this.deckName}: ${this.dueFlashcardsCount + this.newFlashcardsCount}`
        );

        modal.answerBtn.style.display = "initial";
        modal.flashcardView.innerHTML = "";
        modal.mode = FlashcardModalMode.Front;

        let interval = 1.0,
            ease: number = modal.plugin.data.settings.baseEase,
            delayBeforeReview = 0;
        if (this.dueFlashcards.length > 0) {
            if (modal.plugin.data.settings.randomizeCardOrder) {
                modal.currentCardIdx = Math.floor(Math.random() * this.dueFlashcards.length);
            } else {
                modal.currentCardIdx = 0;
            }
            modal.currentCard = this.dueFlashcards[modal.currentCardIdx];
            modal.renderMarkdownWrapper(modal.currentCard.front, modal.flashcardView);

            interval = modal.currentCard.interval;
            ease = modal.currentCard.ease;
            delayBeforeReview = modal.currentCard.delayBeforeReview;
        } else if (this.newFlashcards.length > 0) {
            if (modal.plugin.data.settings.randomizeCardOrder) {
                const pickedCardIdx = Math.floor(Math.random() * this.newFlashcards.length);
                modal.currentCardIdx = pickedCardIdx;

                // look for first unscheduled sibling
                const pickedCard: Card = this.newFlashcards[pickedCardIdx];
                let idx = pickedCardIdx;
                while (idx >= 0 && pickedCard.siblings.includes(this.newFlashcards[idx])) {
                    if (!this.newFlashcards[idx].isDue) {
                        modal.currentCardIdx = idx;
                    }
                    idx--;
                }
            } else {
                modal.currentCardIdx = 0;
            }

            modal.currentCard = this.newFlashcards[modal.currentCardIdx];
            modal.renderMarkdownWrapper(modal.currentCard.front, modal.flashcardView);

            if (
                Object.prototype.hasOwnProperty.call(
                    modal.plugin.easeByPath,
                    modal.currentCard.note.path
                )
            ) {
                ease = modal.plugin.easeByPath[modal.currentCard.note.path];
            }
        }

        const hardInterval: number = schedule(
            ReviewResponse.Hard,
            interval,
            ease,
            delayBeforeReview,
            modal.plugin.data.settings
        ).interval;
        const goodInterval: number = schedule(
            ReviewResponse.Good,
            interval,
            ease,
            delayBeforeReview,
            modal.plugin.data.settings
        ).interval;
        const easyInterval: number = schedule(
            ReviewResponse.Easy,
            interval,
            ease,
            delayBeforeReview,
            modal.plugin.data.settings
        ).interval;

        if (modal.ignoreStats) {
            // Same for mobile/desktop
            modal.hardBtn.setText(`${modal.plugin.data.settings.flashcardHardText}`);
            modal.easyBtn.setText(`${modal.plugin.data.settings.flashcardEasyText}`);
        } else if (Platform.isMobile) {
            modal.hardBtn.setText(textInterval(hardInterval, true));
            modal.goodBtn.setText(textInterval(goodInterval, true));
            modal.easyBtn.setText(textInterval(easyInterval, true));
        } else {
            modal.hardBtn.setText(
                `${modal.plugin.data.settings.flashcardHardText} - ${textInterval(
                    hardInterval,
                    false
                )}`
            );
            modal.goodBtn.setText(
                `${modal.plugin.data.settings.flashcardGoodText} - ${textInterval(
                    goodInterval,
                    false
                )}`
            );
            modal.easyBtn.setText(
                `${modal.plugin.data.settings.flashcardEasyText} - ${textInterval(
                    easyInterval,
                    false
                )}`
            );
        }

        if (modal.plugin.data.settings.showContextInCards)
            modal.contextView.setText(modal.currentCard.context);
        if (modal.plugin.data.settings.showFileNameInFileLink)
            modal.fileLinkView.setText(modal.currentCard.note.basename);
    }
}<|MERGE_RESOLUTION|>--- conflicted
+++ resolved
@@ -298,7 +298,6 @@
             this.fileLinkView.setAttribute("aria-label", t("EDIT_LATER"));
         }
         this.fileLinkView.addEventListener("click", async () => {
-<<<<<<< HEAD
             this.currentCard.editLater = true;
             await this.modifyCardText(
                 this.currentCard.cardText,
@@ -316,18 +315,6 @@
                 textPrompt = textPromptArr.slice(0, -1).join("\n");
             } else {
                 textPrompt = this.currentCard.cardText;
-=======
-            const activeLeaf: WorkspaceLeaf = this.plugin.app.workspace.getLeaf();
-            if (this.plugin.app.workspace.getActiveFile() === null)
-                await activeLeaf.openFile(this.currentCard.note);
-            else {
-                const newLeaf = this.plugin.app.workspace.createLeafBySplit(
-                    activeLeaf,
-                    "vertical",
-                    false
-                );
-                await newLeaf.openFile(this.currentCard.note, { active: true });
->>>>>>> 80af505c
             }
 
             let editModal = FlashcardEditModal.Prompt(this.app, this.plugin, textPrompt);
