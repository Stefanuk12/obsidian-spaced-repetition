--- conflicted
+++ resolved
@@ -51,44 +51,10 @@
         const rootEl: HTMLElement = createDiv("nav-folder mod-root");
         const childrenEl: HTMLElement = rootEl.createDiv("nav-folder-children");
 
-<<<<<<< HEAD
         if (Object.keys(this.plugin.reviewDecks).length > 0) {
             for (let deckKey in this.plugin.reviewDecks) {
                 if (this.plugin.reviewDecks.hasOwnProperty(deckKey)) {
                     let deck = this.plugin.reviewDecks[deckKey];
-=======
-        if (this.plugin.newNotes.length > 0) {
-            let newNotesFolderEl: HTMLElement = this.createRightPaneFolder(
-                childrenEl,
-                "New",
-                !this.activeFolders.has("New")
-            );
-
-            for (let newFile of this.plugin.newNotes) {
-                this.createRightPaneFile(
-                    newNotesFolderEl,
-                    newFile,
-                    openFile && newFile.path === openFile.path,
-                    !this.activeFolders.has("New")
-                );
-            }
-        }
-
-        if (this.plugin.scheduledNotes.length > 0) {
-            let now: number = Date.now();
-            let currUnix: number = -1;
-            let folderEl, folderTitle;
-            let maxDaysToRender: number =
-                this.plugin.data.settings.maxNDaysNotesReviewQueue;
-
-            for (let sNote of this.plugin.scheduledNotes) {
-                if (sNote.dueUnix != currUnix) {
-                    let nDays: number = Math.ceil(
-                        (sNote.dueUnix - now) / (24 * 3600 * 1000)
-                    );
-
-                    if (nDays > maxDaysToRender) break;
->>>>>>> f1fce664
 
                     let deckFolderEl: HTMLElement = this.createRightPaneFolder(
                         childrenEl,
@@ -118,10 +84,7 @@
                         let now: number = Date.now();
                         let currUnix: number = -1;
                         let schedFolderEl, folderTitle;
-                        let maxDaysToRender: number = getSetting(
-                            "maxNDaysNotesReviewQueue",
-                            this.plugin.data.settings
-                        );
+                        let maxDaysToRender: number = this.plugin.data.settings.maxNDaysNotesReviewQueue;
 
                         for (let sNote of deck.scheduledNotes) {
                             if (sNote.dueUnix != currUnix) {
