import {
    Notice,
    Plugin,
    addIcon,
    TFile,
    HeadingCache,
    getAllTags,
    FuzzySuggestModal,
    SuggestModal,
} from "obsidian";
import * as graph from "pagerank.js";
import { SRSettingTab, SRSettings, DEFAULT_SETTINGS } from "./settings";
import { FlashcardModal, Deck } from "./flashcard-modal";
import { StatsModal } from "./stats-modal";
import { ReviewQueueListView, REVIEW_QUEUE_VIEW_TYPE } from "./sidebar";
<<<<<<< HEAD
import { schedule } from "./sched";
import {
    SchedNote,
    LinkStat,
    Card,
    CardType,
    ReviewResponse,
    SRSettings,
    Deck,
    ReviewDeck,
    ReviewDeckSelectionModal,
} from "./types";
=======
import { CardType, Card, ReviewResponse, schedule } from "./scheduling";
>>>>>>> f1fce664
import {
    CROSS_HAIRS_ICON,
    SCHEDULING_INFO_REGEX,
    YAML_FRONT_MATTER_REGEX,
    CLOZE_CARD_DETECTOR,
    CLOZE_DELETIONS_EXTRACTOR,
    MULTI_SCHEDULING_EXTRACTOR,
    CODEBLOCK_REGEX,
    INLINE_CODE_REGEX,
} from "./constants";
import { escapeRegexString, cyrb53 } from "./utils";

interface PluginData {
    settings: SRSettings;
    buryDate: string;
    // hashes of card texts
    // should work as long as user doesn't modify card's text
    // covers most of the cases
    buryList: string[];
}

const DEFAULT_DATA: PluginData = {
    settings: DEFAULT_SETTINGS,
    buryDate: "",
    buryList: [],
};

// Notes

export interface SchedNote {
    note: TFile;
    dueUnix: number;
}

export interface LinkStat {
    sourcePath: string;
    linkCount: number;
}

export default class SRPlugin extends Plugin {
    private statusBar: HTMLElement;
    private reviewQueueView: ReviewQueueListView;
    public data: PluginData;

    public reviewDecks: { [deckKey: string]: ReviewDeck } = {};
    public lastSelectedReviewDeck: string;

    public newNotes: TFile[] = [];
    public scheduledNotes: SchedNote[] = [];
    private easeByPath: Record<string, number> = {};
    private incomingLinks: Record<string, LinkStat[]> = {};
    private pageranks: Record<string, number> = {};
    private dueNotesCount: number = 0;
    public dueDatesNotes: Record<number, number> = {}; // Record<# of days in future, due count>

    public deckTree: Deck = new Deck("root", null);
    public dueDatesFlashcards: Record<number, number> = {}; // Record<# of days in future, due count>

    public singlelineCardRegex: RegExp;
    public multilineCardRegex: RegExp;

    // prevent calling these functions if another instance is already running
    private notesSyncLock: boolean = false;
    private flashcardsSyncLock: boolean = false;

    async onload() {
        await this.loadPluginData();

        addIcon("crosshairs", CROSS_HAIRS_ICON);

        this.statusBar = this.addStatusBarItem();
        this.statusBar.classList.add("mod-clickable");
        this.statusBar.setAttribute("aria-label", "Open a note for review");
        this.statusBar.setAttribute("aria-label-position", "top");
        this.statusBar.addEventListener("click", (_: any) => {
            if (!this.notesSyncLock) {
                this.sync();
                this.reviewNextNoteModal();
            }
        });

        this.singlelineCardRegex = new RegExp(
            `^(.+)${escapeRegexString(
                this.data.settings.singlelineCardSeparator
            )}(.+?)\\n?(?:<!--SR:(.+),(\\d+),(\\d+)-->|$)`,
            "gm"
        );

        this.multilineCardRegex = new RegExp(
            `^((?:.+\\n)+)${escapeRegexString(
                this.data.settings.multilineCardSeparator
            )}\\n((?:.+?\\n?)+?)(?:<!--SR:(.+),(\\d+),(\\d+)-->|$)`,
            "gm"
        );

        this.addRibbonIcon("crosshairs", "Review flashcards", async () => {
            if (!this.flashcardsSyncLock) {
                await this.flashcards_sync();
                new FlashcardModal(this.app, this).open();
            }
        });

        this.registerView(
            REVIEW_QUEUE_VIEW_TYPE,
            (leaf) =>
                (this.reviewQueueView = new ReviewQueueListView(leaf, this))
        );

        if (!this.data.settings.disableFileMenuReviewOptions) {
            this.registerEvent(
                this.app.workspace.on("file-menu", (menu, file: TFile) => {
                    menu.addItem((item) => {
                        item.setTitle("Review: Easy")
                            .setIcon("crosshairs")
                            .onClick((evt) => {
                                if (file.extension == "md")
                                    this.saveReviewResponse(
                                        file,
                                        ReviewResponse.Easy
                                    );
                            });
                    });

                    menu.addItem((item) => {
                        item.setTitle("Review: Good")
                            .setIcon("crosshairs")
                            .onClick((evt) => {
                                if (file.extension == "md")
                                    this.saveReviewResponse(
                                        file,
                                        ReviewResponse.Good
                                    );
                            });
                    });

                    menu.addItem((item) => {
                        item.setTitle("Review: Hard")
                            .setIcon("crosshairs")
                            .onClick((evt) => {
                                if (file.extension == "md")
                                    this.saveReviewResponse(
                                        file,
                                        ReviewResponse.Hard
                                    );
                            });
                    });
                })
            );
        }

        this.addCommand({
            id: "srs-note-review-open-note",
            name: "Open a note for review",
            callback: () => {
                if (!this.notesSyncLock) {
                    this.sync();
                    this.reviewNextNoteModal();
                }
            },
        });

        this.addCommand({
            id: "srs-note-review-easy",
            name: "Review note as easy",
            callback: () => {
                const openFile = this.app.workspace.getActiveFile();
                if (openFile && openFile.extension == "md")
                    this.saveReviewResponse(openFile, ReviewResponse.Easy);
            },
        });

        this.addCommand({
            id: "srs-note-review-good",
            name: "Review note as good",
            callback: () => {
                const openFile = this.app.workspace.getActiveFile();
                if (openFile && openFile.extension == "md")
                    this.saveReviewResponse(openFile, ReviewResponse.Good);
            },
        });

        this.addCommand({
            id: "srs-note-review-hard",
            name: "Review note as hard",
            callback: () => {
                const openFile = this.app.workspace.getActiveFile();
                if (openFile && openFile.extension == "md")
                    this.saveReviewResponse(openFile, ReviewResponse.Hard);
            },
        });

        this.addCommand({
            id: "srs-review-flashcards",
            name: "Review flashcards",
            callback: async () => {
                if (!this.flashcardsSyncLock) {
                    await this.flashcards_sync();
                    new FlashcardModal(this.app, this).open();
                }
            },
        });

        this.addCommand({
            id: "srs-view-stats",
            name: "View statistics",
            callback: () => {
                new StatsModal(this.app, this.dueDatesFlashcards).open();
            },
        });

        this.addSettingTab(new SRSettingTab(this.app, this));

        this.app.workspace.onLayoutReady(() => {
            this.initView();
            setTimeout(() => this.sync(), 2000);
            setTimeout(() => this.flashcards_sync(), 2000);
        });
    }

    onunload(): void {
        this.app.workspace
            .getLeavesOfType(REVIEW_QUEUE_VIEW_TYPE)
            .forEach((leaf) => leaf.detach());
    }

    async sync() {
        if (this.notesSyncLock) return;
        this.notesSyncLock = true;

        let notes = this.app.vault.getMarkdownFiles();

        graph.reset();
        this.scheduledNotes = [];
        this.easeByPath = {};
        this.newNotes = [];
        this.incomingLinks = {};
        this.pageranks = {};
        this.dueNotesCount = 0;
        this.dueDatesNotes = {};
        this.reviewDecks = {};

        let now: number = Date.now();
        for (let note of notes) {
            if (this.incomingLinks[note.path] == undefined)
                this.incomingLinks[note.path] = [];

            let links = this.app.metadataCache.resolvedLinks[note.path] || {};
            for (let targetPath in links) {
                if (this.incomingLinks[targetPath] == undefined)
                    this.incomingLinks[targetPath] = [];

                // markdown files only
                if (targetPath.split(".").pop().toLowerCase() == "md") {
                    this.incomingLinks[targetPath].push({
                        sourcePath: note.path,
                        linkCount: links[targetPath],
                    });

                    graph.link(note.path, targetPath, links[targetPath]);
                }
            }

            let fileCachedData =
                this.app.metadataCache.getFileCache(note) || {};

            let frontmatter =
                fileCachedData.frontmatter || <Record<string, any>>{};
            let tags = getAllTags(fileCachedData) || [];

            let shouldIgnore: boolean = true;
            outer: for (let tag of tags) {
                for (let tagToReview of this.data.settings.tagsToReview) {
                    if (
                        tag == tagToReview ||
                        tag.startsWith(tagToReview + "/")
                    ) {
                        if (!this.reviewDecks.hasOwnProperty(tag)) {
                            this.reviewDecks[tag] = new ReviewDeck(tag);
                        }
                        shouldIgnore = false;
                        break outer;
                    }
                }
            }

            if (shouldIgnore) continue;

            // file has no scheduling information
            if (
                !(
                    frontmatter.hasOwnProperty("sr-due") &&
                    frontmatter.hasOwnProperty("sr-interval") &&
                    frontmatter.hasOwnProperty("sr-ease")
                )
            ) {
                for (let tag of tags) {
                    if (this.reviewDecks.hasOwnProperty(tag)) {
                        this.reviewDecks[tag].newNotes.push(note);
                    }
                }
                this.newNotes.push(note);
                continue;
            }

            let dueUnix: number = window
                .moment(frontmatter["sr-due"], [
                    "YYYY-MM-DD",
                    "DD-MM-YYYY",
                    "ddd MMM DD YYYY",
                ])
                .valueOf();
            this.scheduledNotes.push({
                note,
                dueUnix,
            });
            for (let tag of tags) {
                if (this.reviewDecks.hasOwnProperty(tag)) {
                    this.reviewDecks[tag].scheduledNotes.push({note, dueUnix});
                }
            }

            this.easeByPath[note.path] = frontmatter["sr-ease"];

            if (dueUnix <= now) {
                this.dueNotesCount++;

                for (let tag of tags) {
                    if (this.reviewDecks.hasOwnProperty(tag)) {
                        this.reviewDecks[tag].dueNotesCount++;
                    }
                }
            }

            let nDays: number = Math.ceil((dueUnix - now) / (24 * 3600 * 1000));
            if (!this.dueDatesNotes.hasOwnProperty(nDays))
                this.dueDatesNotes[nDays] = 0;
            this.dueDatesNotes[nDays]++;

            for (let tag of tags) {
                if (this.reviewDecks.hasOwnProperty(tag)) {
                    let deck = this.reviewDecks[tag];
                    if (!deck.dueDatesNotes.hasOwnProperty(nDays))
                        deck.dueDatesNotes[nDays] = 0;
                    deck.dueDatesNotes[nDays]++;
                }
            }
        }

        graph.rank(0.85, 0.000001, (node: string, rank: number) => {
            this.pageranks[node] = rank * 10000;
        });

        // sort new notes by importance
        this.newNotes = this.newNotes.sort(
            (a: TFile, b: TFile) =>
                (this.pageranks[b.path] || 0) - (this.pageranks[a.path] || 0)
        );

        // sort scheduled notes by date & within those days, sort them by importance
        this.scheduledNotes = this.scheduledNotes.sort(
            (a: SchedNote, b: SchedNote) => {
                let result = a.dueUnix - b.dueUnix;
                if (result != 0) return result;
                return (
                    (this.pageranks[b.note.path] || 0) -
                    (this.pageranks[a.note.path] || 0)
                );
            }
        );

        for (let deckKey in this.reviewDecks) {
            if (this.reviewDecks.hasOwnProperty(deckKey)) {
                this.reviewDecks[deckKey].sortNotes(this.pageranks);
            }
        }

        let noteCountText = this.dueNotesCount == 1 ? "note" : "notes";
        let cardCountText =
            this.deckTree.dueFlashcardsCount == 1 ? "card" : "cards";
        this.statusBar.setText(
            `Review: ${this.dueNotesCount} ${noteCountText}, ${this.deckTree.dueFlashcardsCount} ${cardCountText} due`
        );
        this.reviewQueueView.redraw();

        this.notesSyncLock = false;
    }

    async saveReviewResponse(note: TFile, response: ReviewResponse) {
        let fileCachedData = this.app.metadataCache.getFileCache(note) || {};
        let frontmatter = fileCachedData.frontmatter || <Record<string, any>>{};

        let tags = getAllTags(fileCachedData) || [];
        let shouldIgnore: boolean = true;
        outer: for (let tag of tags) {
            for (let tagToReview of this.data.settings.tagsToReview) {
                if (tag == tagToReview || tag.startsWith(tagToReview + "/")) {
                    shouldIgnore = false;
                    break outer;
                }
            }
        }

        if (shouldIgnore) {
            new Notice(
                "Please tag the note appropriately for reviewing (in settings)."
            );
            return;
        }

        let fileText: string = await this.app.vault.read(note);
        let ease, interval, delayBeforeReview;
        let now: number = Date.now();
        // new note
        if (
            !(
                frontmatter.hasOwnProperty("sr-due") &&
                frontmatter.hasOwnProperty("sr-interval") &&
                frontmatter.hasOwnProperty("sr-ease")
            )
        ) {
            let linkTotal = 0,
                linkPGTotal = 0,
                totalLinkCount = 0;

            for (let statObj of this.incomingLinks[note.path] || []) {
                let ease = this.easeByPath[statObj.sourcePath];
                if (ease) {
                    linkTotal +=
                        statObj.linkCount *
                        this.pageranks[statObj.sourcePath] *
                        ease;
                    linkPGTotal +=
                        this.pageranks[statObj.sourcePath] * statObj.linkCount;
                    totalLinkCount += statObj.linkCount;
                }
            }

            let outgoingLinks =
                this.app.metadataCache.resolvedLinks[note.path] || {};
            for (let linkedFilePath in outgoingLinks) {
                let ease = this.easeByPath[linkedFilePath];
                if (ease) {
                    linkTotal +=
                        outgoingLinks[linkedFilePath] *
                        this.pageranks[linkedFilePath] *
                        ease;
                    linkPGTotal +=
                        this.pageranks[linkedFilePath] *
                        outgoingLinks[linkedFilePath];
                    totalLinkCount += outgoingLinks[linkedFilePath];
                }
            }

            let linkContribution =
                this.data.settings.maxLinkFactor *
                Math.min(1.0, Math.log(totalLinkCount + 0.5) / Math.log(64));
            ease = Math.round(
                (1.0 - linkContribution) * this.data.settings.baseEase +
                    (totalLinkCount > 0
                        ? (linkContribution * linkTotal) / linkPGTotal
                        : linkContribution * this.data.settings.baseEase)
            );
            interval = 1;
            delayBeforeReview = 0;
        } else {
            interval = frontmatter["sr-interval"];
            ease = frontmatter["sr-ease"];
            delayBeforeReview =
                now -
                window
                    .moment(frontmatter["sr-due"], [
                        "YYYY-MM-DD",
                        "DD-MM-YYYY",
                        "ddd MMM DD YYYY",
                    ])
                    .valueOf();
        }

        let schedObj = schedule(
            response,
            interval,
            ease,
            delayBeforeReview,
            this.data.settings,
            this.dueDatesNotes
        );
        interval = schedObj.interval;
        ease = schedObj.ease;

        let due = window.moment(now + interval * 24 * 3600 * 1000);
        let dueString = due.format("YYYY-MM-DD");

        // check if scheduling info exists
        if (SCHEDULING_INFO_REGEX.test(fileText)) {
            let schedulingInfo = SCHEDULING_INFO_REGEX.exec(fileText);
            fileText = fileText.replace(
                SCHEDULING_INFO_REGEX,
                `---\n${schedulingInfo[1]}sr-due: ${dueString}\nsr-interval: ${interval}\nsr-ease: ${ease}\n${schedulingInfo[5]}---`
            );
        } else if (YAML_FRONT_MATTER_REGEX.test(fileText)) {
            // new note with existing YAML front matter
            let existingYaml = YAML_FRONT_MATTER_REGEX.exec(fileText);
            fileText = fileText.replace(
                YAML_FRONT_MATTER_REGEX,
                `---\n${existingYaml[1]}sr-due: ${dueString}\nsr-interval: ${interval}\nsr-ease: ${ease}\n---`
            );
        } else {
            fileText = `---\nsr-due: ${dueString}\nsr-interval: ${interval}\nsr-ease: ${ease}\n---\n\n${fileText}`;
        }

        if (this.data.settings.burySiblingCards) {
            await this.findFlashcards(note, "", true); // bury all cards in current note
            await this.savePluginData();
        }
        await this.app.vault.modify(note, fileText);

        new Notice("Response received.");

        setTimeout(() => {
            if (!this.notesSyncLock) {
                this.sync();
                if (this.data.settings.autoNextNote) this.reviewNextNote(this.lastSelectedReviewDeck);
            }
        }, 500);
    }

    async reviewNextNoteModal() {
        let deckSelectionModal = new ReviewDeckSelectionModal(this.app, Object.keys(this.reviewDecks));
        deckSelectionModal.submitCallback = (deckKey: string) => this.reviewNextNote(deckKey);
        deckSelectionModal.open();
    }

    async reviewNextNote(deckKey: string) {
        if (!this.reviewDecks.hasOwnProperty(deckKey)) {
            new Notice("No deck exists for " + deckKey);
            return;
        }

        this.lastSelectedReviewDeck = deckKey;
        let deck = this.reviewDecks[deckKey];

        if (deck.dueNotesCount > 0) {
            let index = this.data.settings.openRandomNote
                ? Math.floor(Math.random() * deck.dueNotesCount)
                : 0;
            this.app.workspace.activeLeaf.openFile(
                deck.scheduledNotes[index].note
            );
            return;
        }

        if (deck.newNotes.length > 0) {
            let index = this.data.settings.openRandomNote
                ? Math.floor(Math.random() * deck.newNotes.length)
                : 0;
            this.app.workspace.activeLeaf.openFile(deck.newNotes[index]);
            return;
        }

        new Notice("You're done for the day :D.");
    }

    async flashcards_sync() {
        if (this.flashcardsSyncLock) return;
        this.flashcardsSyncLock = true;

        let notes = this.app.vault.getMarkdownFiles();

        this.deckTree = new Deck("root", null);
        this.dueDatesFlashcards = {};

        let todayDate = window.moment(Date.now()).format("YYYY-MM-DD");
        // clear list if we've changed dates
        if (todayDate != this.data.buryDate) {
            this.data.buryDate = todayDate;
            this.data.buryList = [];
            await this.savePluginData();
        }

        for (let note of notes) {
            if (this.data.settings.convertFoldersToDecks) {
                let path: string[] = note.path.split("/");
                path.pop(); // remove filename
                await this.findFlashcards(note, "#" + path.join("/"));
                continue;
            }

            let fileCachedData =
                this.app.metadataCache.getFileCache(note) || {};
            let frontmatter =
                fileCachedData.frontmatter || <Record<string, any>>{};
            let tags = getAllTags(fileCachedData) || [];

            outer: for (let tag of tags) {
                for (let tagToReview of this.data.settings.flashcardTags) {
                    if (
                        tag == tagToReview ||
                        tag.startsWith(tagToReview + "/")
                    ) {
                        await this.findFlashcards(note, tag);
                        break outer;
                    }
                }
            }
        }

        // sort the deck names
        this.deckTree.sortSubdecksList();

        let noteCountText: string = this.dueNotesCount == 1 ? "note" : "notes";
        let cardCountText: string =
            this.deckTree.dueFlashcardsCount == 1 ? "card" : "cards";
        this.statusBar.setText(
            `Review: ${this.dueNotesCount} ${noteCountText}, ${this.deckTree.dueFlashcardsCount} ${cardCountText} due`
        );

        this.flashcardsSyncLock = false;
    }

    async findFlashcards(
        note: TFile,
        deckPathStr: string,
        buryOnly: boolean = false
    ) {
        let fileText = await this.app.vault.read(note);
        let fileCachedData = this.app.metadataCache.getFileCache(note) || {};
        let headings = fileCachedData.headings || [];
        let fileChanged: boolean = false;

        let deckAdded: boolean = false;
        let deckPath: string[] = deckPathStr.substring(1).split("/");
        if (deckPath.length == 1 && deckPath[0] == "") deckPath = ["/"];

        // find all codeblocks
        let codeblocks: [number, number][] = [];
        for (let regex of [CODEBLOCK_REGEX, INLINE_CODE_REGEX]) {
            for (let match of fileText.matchAll(regex))
                codeblocks.push([match.index, match.index + match[0].length]);
        }

        let now = Date.now();
        // basic cards
        for (let regexBundled of <Array<[RegExp, CardType]>>[
            [this.singlelineCardRegex, CardType.SingleLineBasic],
            [this.multilineCardRegex, CardType.MultiLineBasic],
        ]) {
            let regex = regexBundled[0];
            let cardType: CardType = regexBundled[1];
            for (let match of fileText.matchAll(regex)) {
                if (
                    inCodeblock(match.index, match[0].trim().length, codeblocks)
                )
                    continue;

                let cardText: string = match[0].trim();
                let cardTextHash: string = cyrb53(cardText);

                if (buryOnly) {
                    this.data.buryList.push(cardTextHash);
                    continue;
                }

                if (!deckAdded) {
                    this.deckTree.createDeck([...deckPath]);
                    deckAdded = true;
                }

                let cardObj: Card;
                let front = match[1].trim();
                let back = match[2].trim();
                let context: string = this.data.settings.showContextInCards
                    ? getCardContext(match.index, headings)
                    : "";
                let lineNo: number = fileText
                    .substring(0, match.index)
                    .split("\n").length;
                // flashcard already scheduled
                if (match[3]) {
                    let dueUnix: number = window
                        .moment(match[3], [
                            "YYYY-MM-DD",
                            "DD-MM-YYYY",
                            "ddd MMM DD YYYY",
                        ])
                        .valueOf();
                    let nDays: number = Math.ceil(
                        (dueUnix - now) / (24 * 3600 * 1000)
                    );
                    if (!this.dueDatesFlashcards.hasOwnProperty(nDays))
                        this.dueDatesFlashcards[nDays] = 0;
                    this.dueDatesFlashcards[nDays]++;
                    if (this.data.buryList.includes(cardTextHash)) {
                        this.deckTree.countFlashcard([...deckPath]);
                        continue;
                    }

                    if (dueUnix <= now) {
                        cardObj = {
                            isDue: true,
                            interval: parseInt(match[4]),
                            ease: parseInt(match[5]),
                            delayBeforeReview: now - dueUnix,
                            note,
                            lineNo,
                            front,
                            back,
                            cardText,
                            context,
                            cardType,
                        };

                        this.deckTree.insertFlashcard([...deckPath], cardObj);
                    } else {
                        this.deckTree.countFlashcard([...deckPath]);
                        continue;
                    }
                } else {
                    cardObj = {
                        isDue: false,
                        note,
                        lineNo,
                        front,
                        back,
                        cardText,
                        context,
                        cardType,
                    };

                    this.deckTree.insertFlashcard([...deckPath], cardObj);
                }
            }
        }

        for (let regexBundled of <Array<[RegExp, CardType]>>[
            [CLOZE_CARD_DETECTOR, CardType.Cloze],
        ]) {
            let regex: RegExp = regexBundled[0];
            let cardType: CardType = regexBundled[1];

            if (
                cardType == CardType.Cloze &&
                this.data.settings.disableClozeCards
            )
                continue;

            for (let match of fileText.matchAll(regex)) {
                match[0] = match[0].trim();

                let cardText: string = match[0];
                let cardTextHash: string = cyrb53(cardText);

                if (buryOnly) {
                    this.data.buryList.push(cardTextHash);
                    continue;
                }

                if (!deckAdded) {
                    this.deckTree.createDeck([...deckPath]);
                    deckAdded = true;
                }

                let siblingMatches: RegExpMatchArray[] = [];
                for (let m of cardText.matchAll(CLOZE_DELETIONS_EXTRACTOR)) {
                    if (
                        inCodeblock(
                            match.index + m.index,
                            m[0].trim().length,
                            codeblocks
                        )
                    )
                        continue;
                    siblingMatches.push(m);
                }
                let scheduling: RegExpMatchArray[] = [
                    ...cardText.matchAll(MULTI_SCHEDULING_EXTRACTOR),
                ];

                // we have some extra scheduling dates to delete
                if (scheduling.length > siblingMatches.length) {
                    let idxSched = cardText.lastIndexOf("<!--SR:") + 7;
                    let newCardText = cardText.substring(0, idxSched);
                    for (let i = 0; i < siblingMatches.length; i++)
                        newCardText += `!${scheduling[i][1]},${scheduling[i][2]},${scheduling[i][3]}`;
                    newCardText += "-->\n";

                    let replacementRegex = new RegExp(
                        escapeRegexString(cardText),
                        "gm"
                    );
                    fileText = fileText.replace(replacementRegex, newCardText);
                    fileChanged = true;
                }

                let context: string = this.data.settings.showContextInCards
                    ? getCardContext(match.index, headings)
                    : "";
                let lineNo: number = fileText
                    .substring(0, match.index)
                    .split("\n").length;
                let siblings: Card[] = [];
                for (let i = 0; i < siblingMatches.length; i++) {
                    let cardObj: Card;

                    let deletionStart = siblingMatches[i].index;
                    let deletionEnd =
                        deletionStart + siblingMatches[i][0].length;
                    let front =
                        cardText.substring(0, deletionStart) +
                        "<span style='color:#2196f3'>[...]</span>" +
                        cardText.substring(deletionEnd);
                    front = front.replace(/==/gm, "");
                    let back =
                        cardText.substring(0, deletionStart) +
                        "<span style='color:#2196f3'>" +
                        cardText.substring(deletionStart, deletionEnd) +
                        "</span>" +
                        cardText.substring(deletionEnd);
                    back = back.replace(/==/gm, "");

                    // card deletion scheduled
                    if (i < scheduling.length) {
                        let dueUnix: number = window
                            .moment(scheduling[i][1], [
                                "YYYY-MM-DD",
                                "DD-MM-YYYY",
                            ])
                            .valueOf();
                        let nDays: number = Math.ceil(
                            (dueUnix - now) / (24 * 3600 * 1000)
                        );
                        if (!this.dueDatesFlashcards.hasOwnProperty(nDays))
                            this.dueDatesFlashcards[nDays] = 0;
                        this.dueDatesFlashcards[nDays]++;
                        if (this.data.buryList.includes(cardTextHash)) {
                            this.deckTree.countFlashcard([...deckPath]);
                            continue;
                        }

                        if (dueUnix <= now) {
                            cardObj = {
                                isDue: true,
                                interval: parseInt(scheduling[i][2]),
                                ease: parseInt(scheduling[i][3]),
                                delayBeforeReview: now - dueUnix,
                                note,
                                lineNo,
                                front,
                                back,
                                cardText: match[0],
                                context,
                                cardType: CardType.Cloze,
                                siblingIdx: i,
                                siblings,
                            };

                            this.deckTree.insertFlashcard(
                                [...deckPath],
                                cardObj
                            );
                        } else {
                            this.deckTree.countFlashcard([...deckPath]);
                            continue;
                        }
                    } else {
                        if (this.data.buryList.includes(cyrb53(cardText))) {
                            this.deckTree.countFlashcard([...deckPath]);
                            continue;
                        }

                        // new card
                        cardObj = {
                            isDue: false,
                            note,
                            lineNo,
                            front,
                            back,
                            cardText: match[0],
                            context,
                            cardType: CardType.Cloze,
                            siblingIdx: i,
                            siblings,
                        };

                        this.deckTree.insertFlashcard([...deckPath], cardObj);
                    }

                    siblings.push(cardObj);
                }
            }
        }

        if (fileChanged) await this.app.vault.modify(note, fileText);
    }

    async loadPluginData() {
        this.data = Object.assign({}, DEFAULT_DATA, await this.loadData());
        this.data.settings = Object.assign(
            {},
            DEFAULT_SETTINGS,
            this.data.settings
        );
    }

    async savePluginData() {
        await this.saveData(this.data);
    }

    initView() {
        if (this.app.workspace.getLeavesOfType(REVIEW_QUEUE_VIEW_TYPE).length) {
            return;
        }

        this.app.workspace.getRightLeaf(false).setViewState({
            type: REVIEW_QUEUE_VIEW_TYPE,
            active: true,
        });
    }
}

function getCardContext(cardOffset: number, headings: HeadingCache[]): string {
    let stack: HeadingCache[] = [];
    for (let heading of headings) {
        if (heading.position.start.offset > cardOffset) break;

        while (
            stack.length > 0 &&
            stack[stack.length - 1].level >= heading.level
        )
            stack.pop();

        stack.push(heading);
    }

    let context: string = "";
    for (let headingObj of stack) context += headingObj.heading + " > ";
    return context.slice(0, -3);
}

function inCodeblock(
    matchStart: number,
    matchLength: number,
    codeblocks: [number, number][]
) {
    for (let codeblock of codeblocks) {
        if (
            matchStart >= codeblock[0] &&
            matchStart + matchLength <= codeblock[1]
        )
            return true;
    }
    return false;
}
<|MERGE_RESOLUTION|>--- conflicted
+++ resolved
@@ -1,983 +1,969 @@
-import {
-    Notice,
-    Plugin,
-    addIcon,
-    TFile,
-    HeadingCache,
-    getAllTags,
-    FuzzySuggestModal,
-    SuggestModal,
-} from "obsidian";
-import * as graph from "pagerank.js";
-import { SRSettingTab, SRSettings, DEFAULT_SETTINGS } from "./settings";
-import { FlashcardModal, Deck } from "./flashcard-modal";
-import { StatsModal } from "./stats-modal";
-import { ReviewQueueListView, REVIEW_QUEUE_VIEW_TYPE } from "./sidebar";
-<<<<<<< HEAD
-import { schedule } from "./sched";
-import {
-    SchedNote,
-    LinkStat,
-    Card,
-    CardType,
-    ReviewResponse,
-    SRSettings,
-    Deck,
-    ReviewDeck,
-    ReviewDeckSelectionModal,
-} from "./types";
-=======
-import { CardType, Card, ReviewResponse, schedule } from "./scheduling";
->>>>>>> f1fce664
-import {
-    CROSS_HAIRS_ICON,
-    SCHEDULING_INFO_REGEX,
-    YAML_FRONT_MATTER_REGEX,
-    CLOZE_CARD_DETECTOR,
-    CLOZE_DELETIONS_EXTRACTOR,
-    MULTI_SCHEDULING_EXTRACTOR,
-    CODEBLOCK_REGEX,
-    INLINE_CODE_REGEX,
-} from "./constants";
-import { escapeRegexString, cyrb53 } from "./utils";
-
-interface PluginData {
-    settings: SRSettings;
-    buryDate: string;
-    // hashes of card texts
-    // should work as long as user doesn't modify card's text
-    // covers most of the cases
-    buryList: string[];
-}
-
-const DEFAULT_DATA: PluginData = {
-    settings: DEFAULT_SETTINGS,
-    buryDate: "",
-    buryList: [],
-};
-
-// Notes
-
-export interface SchedNote {
-    note: TFile;
-    dueUnix: number;
-}
-
-export interface LinkStat {
-    sourcePath: string;
-    linkCount: number;
-}
-
-export default class SRPlugin extends Plugin {
-    private statusBar: HTMLElement;
-    private reviewQueueView: ReviewQueueListView;
-    public data: PluginData;
-
-    public reviewDecks: { [deckKey: string]: ReviewDeck } = {};
-    public lastSelectedReviewDeck: string;
-
-    public newNotes: TFile[] = [];
-    public scheduledNotes: SchedNote[] = [];
-    private easeByPath: Record<string, number> = {};
-    private incomingLinks: Record<string, LinkStat[]> = {};
-    private pageranks: Record<string, number> = {};
-    private dueNotesCount: number = 0;
-    public dueDatesNotes: Record<number, number> = {}; // Record<# of days in future, due count>
-
-    public deckTree: Deck = new Deck("root", null);
-    public dueDatesFlashcards: Record<number, number> = {}; // Record<# of days in future, due count>
-
-    public singlelineCardRegex: RegExp;
-    public multilineCardRegex: RegExp;
-
-    // prevent calling these functions if another instance is already running
-    private notesSyncLock: boolean = false;
-    private flashcardsSyncLock: boolean = false;
-
-    async onload() {
-        await this.loadPluginData();
-
-        addIcon("crosshairs", CROSS_HAIRS_ICON);
-
-        this.statusBar = this.addStatusBarItem();
-        this.statusBar.classList.add("mod-clickable");
-        this.statusBar.setAttribute("aria-label", "Open a note for review");
-        this.statusBar.setAttribute("aria-label-position", "top");
-        this.statusBar.addEventListener("click", (_: any) => {
-            if (!this.notesSyncLock) {
-                this.sync();
-                this.reviewNextNoteModal();
-            }
-        });
-
-        this.singlelineCardRegex = new RegExp(
-            `^(.+)${escapeRegexString(
-                this.data.settings.singlelineCardSeparator
-            )}(.+?)\\n?(?:<!--SR:(.+),(\\d+),(\\d+)-->|$)`,
-            "gm"
-        );
-
-        this.multilineCardRegex = new RegExp(
-            `^((?:.+\\n)+)${escapeRegexString(
-                this.data.settings.multilineCardSeparator
-            )}\\n((?:.+?\\n?)+?)(?:<!--SR:(.+),(\\d+),(\\d+)-->|$)`,
-            "gm"
-        );
-
-        this.addRibbonIcon("crosshairs", "Review flashcards", async () => {
-            if (!this.flashcardsSyncLock) {
-                await this.flashcards_sync();
-                new FlashcardModal(this.app, this).open();
-            }
-        });
-
-        this.registerView(
-            REVIEW_QUEUE_VIEW_TYPE,
-            (leaf) =>
-                (this.reviewQueueView = new ReviewQueueListView(leaf, this))
-        );
-
-        if (!this.data.settings.disableFileMenuReviewOptions) {
-            this.registerEvent(
-                this.app.workspace.on("file-menu", (menu, file: TFile) => {
-                    menu.addItem((item) => {
-                        item.setTitle("Review: Easy")
-                            .setIcon("crosshairs")
-                            .onClick((evt) => {
-                                if (file.extension == "md")
-                                    this.saveReviewResponse(
-                                        file,
-                                        ReviewResponse.Easy
-                                    );
-                            });
-                    });
-
-                    menu.addItem((item) => {
-                        item.setTitle("Review: Good")
-                            .setIcon("crosshairs")
-                            .onClick((evt) => {
-                                if (file.extension == "md")
-                                    this.saveReviewResponse(
-                                        file,
-                                        ReviewResponse.Good
-                                    );
-                            });
-                    });
-
-                    menu.addItem((item) => {
-                        item.setTitle("Review: Hard")
-                            .setIcon("crosshairs")
-                            .onClick((evt) => {
-                                if (file.extension == "md")
-                                    this.saveReviewResponse(
-                                        file,
-                                        ReviewResponse.Hard
-                                    );
-                            });
-                    });
-                })
-            );
-        }
-
-        this.addCommand({
-            id: "srs-note-review-open-note",
-            name: "Open a note for review",
-            callback: () => {
-                if (!this.notesSyncLock) {
-                    this.sync();
-                    this.reviewNextNoteModal();
-                }
-            },
-        });
-
-        this.addCommand({
-            id: "srs-note-review-easy",
-            name: "Review note as easy",
-            callback: () => {
-                const openFile = this.app.workspace.getActiveFile();
-                if (openFile && openFile.extension == "md")
-                    this.saveReviewResponse(openFile, ReviewResponse.Easy);
-            },
-        });
-
-        this.addCommand({
-            id: "srs-note-review-good",
-            name: "Review note as good",
-            callback: () => {
-                const openFile = this.app.workspace.getActiveFile();
-                if (openFile && openFile.extension == "md")
-                    this.saveReviewResponse(openFile, ReviewResponse.Good);
-            },
-        });
-
-        this.addCommand({
-            id: "srs-note-review-hard",
-            name: "Review note as hard",
-            callback: () => {
-                const openFile = this.app.workspace.getActiveFile();
-                if (openFile && openFile.extension == "md")
-                    this.saveReviewResponse(openFile, ReviewResponse.Hard);
-            },
-        });
-
-        this.addCommand({
-            id: "srs-review-flashcards",
-            name: "Review flashcards",
-            callback: async () => {
-                if (!this.flashcardsSyncLock) {
-                    await this.flashcards_sync();
-                    new FlashcardModal(this.app, this).open();
-                }
-            },
-        });
-
-        this.addCommand({
-            id: "srs-view-stats",
-            name: "View statistics",
-            callback: () => {
-                new StatsModal(this.app, this.dueDatesFlashcards).open();
-            },
-        });
-
-        this.addSettingTab(new SRSettingTab(this.app, this));
-
-        this.app.workspace.onLayoutReady(() => {
-            this.initView();
-            setTimeout(() => this.sync(), 2000);
-            setTimeout(() => this.flashcards_sync(), 2000);
-        });
-    }
-
-    onunload(): void {
-        this.app.workspace
-            .getLeavesOfType(REVIEW_QUEUE_VIEW_TYPE)
-            .forEach((leaf) => leaf.detach());
-    }
-
-    async sync() {
-        if (this.notesSyncLock) return;
-        this.notesSyncLock = true;
-
-        let notes = this.app.vault.getMarkdownFiles();
-
-        graph.reset();
-        this.scheduledNotes = [];
-        this.easeByPath = {};
-        this.newNotes = [];
-        this.incomingLinks = {};
-        this.pageranks = {};
-        this.dueNotesCount = 0;
-        this.dueDatesNotes = {};
-        this.reviewDecks = {};
-
-        let now: number = Date.now();
-        for (let note of notes) {
-            if (this.incomingLinks[note.path] == undefined)
-                this.incomingLinks[note.path] = [];
-
-            let links = this.app.metadataCache.resolvedLinks[note.path] || {};
-            for (let targetPath in links) {
-                if (this.incomingLinks[targetPath] == undefined)
-                    this.incomingLinks[targetPath] = [];
-
-                // markdown files only
-                if (targetPath.split(".").pop().toLowerCase() == "md") {
-                    this.incomingLinks[targetPath].push({
-                        sourcePath: note.path,
-                        linkCount: links[targetPath],
-                    });
-
-                    graph.link(note.path, targetPath, links[targetPath]);
-                }
-            }
-
-            let fileCachedData =
-                this.app.metadataCache.getFileCache(note) || {};
-
-            let frontmatter =
-                fileCachedData.frontmatter || <Record<string, any>>{};
-            let tags = getAllTags(fileCachedData) || [];
-
-            let shouldIgnore: boolean = true;
-            outer: for (let tag of tags) {
-                for (let tagToReview of this.data.settings.tagsToReview) {
-                    if (
-                        tag == tagToReview ||
-                        tag.startsWith(tagToReview + "/")
-                    ) {
-                        if (!this.reviewDecks.hasOwnProperty(tag)) {
-                            this.reviewDecks[tag] = new ReviewDeck(tag);
-                        }
-                        shouldIgnore = false;
-                        break outer;
-                    }
-                }
-            }
-
-            if (shouldIgnore) continue;
-
-            // file has no scheduling information
-            if (
-                !(
-                    frontmatter.hasOwnProperty("sr-due") &&
-                    frontmatter.hasOwnProperty("sr-interval") &&
-                    frontmatter.hasOwnProperty("sr-ease")
-                )
-            ) {
-                for (let tag of tags) {
-                    if (this.reviewDecks.hasOwnProperty(tag)) {
-                        this.reviewDecks[tag].newNotes.push(note);
-                    }
-                }
-                this.newNotes.push(note);
-                continue;
-            }
-
-            let dueUnix: number = window
-                .moment(frontmatter["sr-due"], [
-                    "YYYY-MM-DD",
-                    "DD-MM-YYYY",
-                    "ddd MMM DD YYYY",
-                ])
-                .valueOf();
-            this.scheduledNotes.push({
-                note,
-                dueUnix,
-            });
-            for (let tag of tags) {
-                if (this.reviewDecks.hasOwnProperty(tag)) {
-                    this.reviewDecks[tag].scheduledNotes.push({note, dueUnix});
-                }
-            }
-
-            this.easeByPath[note.path] = frontmatter["sr-ease"];
-
-            if (dueUnix <= now) {
-                this.dueNotesCount++;
-
-                for (let tag of tags) {
-                    if (this.reviewDecks.hasOwnProperty(tag)) {
-                        this.reviewDecks[tag].dueNotesCount++;
-                    }
-                }
-            }
-
-            let nDays: number = Math.ceil((dueUnix - now) / (24 * 3600 * 1000));
-            if (!this.dueDatesNotes.hasOwnProperty(nDays))
-                this.dueDatesNotes[nDays] = 0;
-            this.dueDatesNotes[nDays]++;
-
-            for (let tag of tags) {
-                if (this.reviewDecks.hasOwnProperty(tag)) {
-                    let deck = this.reviewDecks[tag];
-                    if (!deck.dueDatesNotes.hasOwnProperty(nDays))
-                        deck.dueDatesNotes[nDays] = 0;
-                    deck.dueDatesNotes[nDays]++;
-                }
-            }
-        }
-
-        graph.rank(0.85, 0.000001, (node: string, rank: number) => {
-            this.pageranks[node] = rank * 10000;
-        });
-
-        // sort new notes by importance
-        this.newNotes = this.newNotes.sort(
-            (a: TFile, b: TFile) =>
-                (this.pageranks[b.path] || 0) - (this.pageranks[a.path] || 0)
-        );
-
-        // sort scheduled notes by date & within those days, sort them by importance
-        this.scheduledNotes = this.scheduledNotes.sort(
-            (a: SchedNote, b: SchedNote) => {
-                let result = a.dueUnix - b.dueUnix;
-                if (result != 0) return result;
-                return (
-                    (this.pageranks[b.note.path] || 0) -
-                    (this.pageranks[a.note.path] || 0)
-                );
-            }
-        );
-
-        for (let deckKey in this.reviewDecks) {
-            if (this.reviewDecks.hasOwnProperty(deckKey)) {
-                this.reviewDecks[deckKey].sortNotes(this.pageranks);
-            }
-        }
-
-        let noteCountText = this.dueNotesCount == 1 ? "note" : "notes";
-        let cardCountText =
-            this.deckTree.dueFlashcardsCount == 1 ? "card" : "cards";
-        this.statusBar.setText(
-            `Review: ${this.dueNotesCount} ${noteCountText}, ${this.deckTree.dueFlashcardsCount} ${cardCountText} due`
-        );
-        this.reviewQueueView.redraw();
-
-        this.notesSyncLock = false;
-    }
-
-    async saveReviewResponse(note: TFile, response: ReviewResponse) {
-        let fileCachedData = this.app.metadataCache.getFileCache(note) || {};
-        let frontmatter = fileCachedData.frontmatter || <Record<string, any>>{};
-
-        let tags = getAllTags(fileCachedData) || [];
-        let shouldIgnore: boolean = true;
-        outer: for (let tag of tags) {
-            for (let tagToReview of this.data.settings.tagsToReview) {
-                if (tag == tagToReview || tag.startsWith(tagToReview + "/")) {
-                    shouldIgnore = false;
-                    break outer;
-                }
-            }
-        }
-
-        if (shouldIgnore) {
-            new Notice(
-                "Please tag the note appropriately for reviewing (in settings)."
-            );
-            return;
-        }
-
-        let fileText: string = await this.app.vault.read(note);
-        let ease, interval, delayBeforeReview;
-        let now: number = Date.now();
-        // new note
-        if (
-            !(
-                frontmatter.hasOwnProperty("sr-due") &&
-                frontmatter.hasOwnProperty("sr-interval") &&
-                frontmatter.hasOwnProperty("sr-ease")
-            )
-        ) {
-            let linkTotal = 0,
-                linkPGTotal = 0,
-                totalLinkCount = 0;
-
-            for (let statObj of this.incomingLinks[note.path] || []) {
-                let ease = this.easeByPath[statObj.sourcePath];
-                if (ease) {
-                    linkTotal +=
-                        statObj.linkCount *
-                        this.pageranks[statObj.sourcePath] *
-                        ease;
-                    linkPGTotal +=
-                        this.pageranks[statObj.sourcePath] * statObj.linkCount;
-                    totalLinkCount += statObj.linkCount;
-                }
-            }
-
-            let outgoingLinks =
-                this.app.metadataCache.resolvedLinks[note.path] || {};
-            for (let linkedFilePath in outgoingLinks) {
-                let ease = this.easeByPath[linkedFilePath];
-                if (ease) {
-                    linkTotal +=
-                        outgoingLinks[linkedFilePath] *
-                        this.pageranks[linkedFilePath] *
-                        ease;
-                    linkPGTotal +=
-                        this.pageranks[linkedFilePath] *
-                        outgoingLinks[linkedFilePath];
-                    totalLinkCount += outgoingLinks[linkedFilePath];
-                }
-            }
-
-            let linkContribution =
-                this.data.settings.maxLinkFactor *
-                Math.min(1.0, Math.log(totalLinkCount + 0.5) / Math.log(64));
-            ease = Math.round(
-                (1.0 - linkContribution) * this.data.settings.baseEase +
-                    (totalLinkCount > 0
-                        ? (linkContribution * linkTotal) / linkPGTotal
-                        : linkContribution * this.data.settings.baseEase)
-            );
-            interval = 1;
-            delayBeforeReview = 0;
-        } else {
-            interval = frontmatter["sr-interval"];
-            ease = frontmatter["sr-ease"];
-            delayBeforeReview =
-                now -
-                window
-                    .moment(frontmatter["sr-due"], [
-                        "YYYY-MM-DD",
-                        "DD-MM-YYYY",
-                        "ddd MMM DD YYYY",
-                    ])
-                    .valueOf();
-        }
-
-        let schedObj = schedule(
-            response,
-            interval,
-            ease,
-            delayBeforeReview,
-            this.data.settings,
-            this.dueDatesNotes
-        );
-        interval = schedObj.interval;
-        ease = schedObj.ease;
-
-        let due = window.moment(now + interval * 24 * 3600 * 1000);
-        let dueString = due.format("YYYY-MM-DD");
-
-        // check if scheduling info exists
-        if (SCHEDULING_INFO_REGEX.test(fileText)) {
-            let schedulingInfo = SCHEDULING_INFO_REGEX.exec(fileText);
-            fileText = fileText.replace(
-                SCHEDULING_INFO_REGEX,
-                `---\n${schedulingInfo[1]}sr-due: ${dueString}\nsr-interval: ${interval}\nsr-ease: ${ease}\n${schedulingInfo[5]}---`
-            );
-        } else if (YAML_FRONT_MATTER_REGEX.test(fileText)) {
-            // new note with existing YAML front matter
-            let existingYaml = YAML_FRONT_MATTER_REGEX.exec(fileText);
-            fileText = fileText.replace(
-                YAML_FRONT_MATTER_REGEX,
-                `---\n${existingYaml[1]}sr-due: ${dueString}\nsr-interval: ${interval}\nsr-ease: ${ease}\n---`
-            );
-        } else {
-            fileText = `---\nsr-due: ${dueString}\nsr-interval: ${interval}\nsr-ease: ${ease}\n---\n\n${fileText}`;
-        }
-
-        if (this.data.settings.burySiblingCards) {
-            await this.findFlashcards(note, "", true); // bury all cards in current note
-            await this.savePluginData();
-        }
-        await this.app.vault.modify(note, fileText);
-
-        new Notice("Response received.");
-
-        setTimeout(() => {
-            if (!this.notesSyncLock) {
-                this.sync();
-                if (this.data.settings.autoNextNote) this.reviewNextNote(this.lastSelectedReviewDeck);
-            }
-        }, 500);
-    }
-
-    async reviewNextNoteModal() {
-        let deckSelectionModal = new ReviewDeckSelectionModal(this.app, Object.keys(this.reviewDecks));
-        deckSelectionModal.submitCallback = (deckKey: string) => this.reviewNextNote(deckKey);
-        deckSelectionModal.open();
-    }
-
-    async reviewNextNote(deckKey: string) {
-        if (!this.reviewDecks.hasOwnProperty(deckKey)) {
-            new Notice("No deck exists for " + deckKey);
-            return;
-        }
-
-        this.lastSelectedReviewDeck = deckKey;
-        let deck = this.reviewDecks[deckKey];
-
-        if (deck.dueNotesCount > 0) {
-            let index = this.data.settings.openRandomNote
-                ? Math.floor(Math.random() * deck.dueNotesCount)
-                : 0;
-            this.app.workspace.activeLeaf.openFile(
-                deck.scheduledNotes[index].note
-            );
-            return;
-        }
-
-        if (deck.newNotes.length > 0) {
-            let index = this.data.settings.openRandomNote
-                ? Math.floor(Math.random() * deck.newNotes.length)
-                : 0;
-            this.app.workspace.activeLeaf.openFile(deck.newNotes[index]);
-            return;
-        }
-
-        new Notice("You're done for the day :D.");
-    }
-
-    async flashcards_sync() {
-        if (this.flashcardsSyncLock) return;
-        this.flashcardsSyncLock = true;
-
-        let notes = this.app.vault.getMarkdownFiles();
-
-        this.deckTree = new Deck("root", null);
-        this.dueDatesFlashcards = {};
-
-        let todayDate = window.moment(Date.now()).format("YYYY-MM-DD");
-        // clear list if we've changed dates
-        if (todayDate != this.data.buryDate) {
-            this.data.buryDate = todayDate;
-            this.data.buryList = [];
-            await this.savePluginData();
-        }
-
-        for (let note of notes) {
-            if (this.data.settings.convertFoldersToDecks) {
-                let path: string[] = note.path.split("/");
-                path.pop(); // remove filename
-                await this.findFlashcards(note, "#" + path.join("/"));
-                continue;
-            }
-
-            let fileCachedData =
-                this.app.metadataCache.getFileCache(note) || {};
-            let frontmatter =
-                fileCachedData.frontmatter || <Record<string, any>>{};
-            let tags = getAllTags(fileCachedData) || [];
-
-            outer: for (let tag of tags) {
-                for (let tagToReview of this.data.settings.flashcardTags) {
-                    if (
-                        tag == tagToReview ||
-                        tag.startsWith(tagToReview + "/")
-                    ) {
-                        await this.findFlashcards(note, tag);
-                        break outer;
-                    }
-                }
-            }
-        }
-
-        // sort the deck names
-        this.deckTree.sortSubdecksList();
-
-        let noteCountText: string = this.dueNotesCount == 1 ? "note" : "notes";
-        let cardCountText: string =
-            this.deckTree.dueFlashcardsCount == 1 ? "card" : "cards";
-        this.statusBar.setText(
-            `Review: ${this.dueNotesCount} ${noteCountText}, ${this.deckTree.dueFlashcardsCount} ${cardCountText} due`
-        );
-
-        this.flashcardsSyncLock = false;
-    }
-
-    async findFlashcards(
-        note: TFile,
-        deckPathStr: string,
-        buryOnly: boolean = false
-    ) {
-        let fileText = await this.app.vault.read(note);
-        let fileCachedData = this.app.metadataCache.getFileCache(note) || {};
-        let headings = fileCachedData.headings || [];
-        let fileChanged: boolean = false;
-
-        let deckAdded: boolean = false;
-        let deckPath: string[] = deckPathStr.substring(1).split("/");
-        if (deckPath.length == 1 && deckPath[0] == "") deckPath = ["/"];
-
-        // find all codeblocks
-        let codeblocks: [number, number][] = [];
-        for (let regex of [CODEBLOCK_REGEX, INLINE_CODE_REGEX]) {
-            for (let match of fileText.matchAll(regex))
-                codeblocks.push([match.index, match.index + match[0].length]);
-        }
-
-        let now = Date.now();
-        // basic cards
-        for (let regexBundled of <Array<[RegExp, CardType]>>[
-            [this.singlelineCardRegex, CardType.SingleLineBasic],
-            [this.multilineCardRegex, CardType.MultiLineBasic],
-        ]) {
-            let regex = regexBundled[0];
-            let cardType: CardType = regexBundled[1];
-            for (let match of fileText.matchAll(regex)) {
-                if (
-                    inCodeblock(match.index, match[0].trim().length, codeblocks)
-                )
-                    continue;
-
-                let cardText: string = match[0].trim();
-                let cardTextHash: string = cyrb53(cardText);
-
-                if (buryOnly) {
-                    this.data.buryList.push(cardTextHash);
-                    continue;
-                }
-
-                if (!deckAdded) {
-                    this.deckTree.createDeck([...deckPath]);
-                    deckAdded = true;
-                }
-
-                let cardObj: Card;
-                let front = match[1].trim();
-                let back = match[2].trim();
-                let context: string = this.data.settings.showContextInCards
-                    ? getCardContext(match.index, headings)
-                    : "";
-                let lineNo: number = fileText
-                    .substring(0, match.index)
-                    .split("\n").length;
-                // flashcard already scheduled
-                if (match[3]) {
-                    let dueUnix: number = window
-                        .moment(match[3], [
-                            "YYYY-MM-DD",
-                            "DD-MM-YYYY",
-                            "ddd MMM DD YYYY",
-                        ])
-                        .valueOf();
-                    let nDays: number = Math.ceil(
-                        (dueUnix - now) / (24 * 3600 * 1000)
-                    );
-                    if (!this.dueDatesFlashcards.hasOwnProperty(nDays))
-                        this.dueDatesFlashcards[nDays] = 0;
-                    this.dueDatesFlashcards[nDays]++;
-                    if (this.data.buryList.includes(cardTextHash)) {
-                        this.deckTree.countFlashcard([...deckPath]);
-                        continue;
-                    }
-
-                    if (dueUnix <= now) {
-                        cardObj = {
-                            isDue: true,
-                            interval: parseInt(match[4]),
-                            ease: parseInt(match[5]),
-                            delayBeforeReview: now - dueUnix,
-                            note,
-                            lineNo,
-                            front,
-                            back,
-                            cardText,
-                            context,
-                            cardType,
-                        };
-
-                        this.deckTree.insertFlashcard([...deckPath], cardObj);
-                    } else {
-                        this.deckTree.countFlashcard([...deckPath]);
-                        continue;
-                    }
-                } else {
-                    cardObj = {
-                        isDue: false,
-                        note,
-                        lineNo,
-                        front,
-                        back,
-                        cardText,
-                        context,
-                        cardType,
-                    };
-
-                    this.deckTree.insertFlashcard([...deckPath], cardObj);
-                }
-            }
-        }
-
-        for (let regexBundled of <Array<[RegExp, CardType]>>[
-            [CLOZE_CARD_DETECTOR, CardType.Cloze],
-        ]) {
-            let regex: RegExp = regexBundled[0];
-            let cardType: CardType = regexBundled[1];
-
-            if (
-                cardType == CardType.Cloze &&
-                this.data.settings.disableClozeCards
-            )
-                continue;
-
-            for (let match of fileText.matchAll(regex)) {
-                match[0] = match[0].trim();
-
-                let cardText: string = match[0];
-                let cardTextHash: string = cyrb53(cardText);
-
-                if (buryOnly) {
-                    this.data.buryList.push(cardTextHash);
-                    continue;
-                }
-
-                if (!deckAdded) {
-                    this.deckTree.createDeck([...deckPath]);
-                    deckAdded = true;
-                }
-
-                let siblingMatches: RegExpMatchArray[] = [];
-                for (let m of cardText.matchAll(CLOZE_DELETIONS_EXTRACTOR)) {
-                    if (
-                        inCodeblock(
-                            match.index + m.index,
-                            m[0].trim().length,
-                            codeblocks
-                        )
-                    )
-                        continue;
-                    siblingMatches.push(m);
-                }
-                let scheduling: RegExpMatchArray[] = [
-                    ...cardText.matchAll(MULTI_SCHEDULING_EXTRACTOR),
-                ];
-
-                // we have some extra scheduling dates to delete
-                if (scheduling.length > siblingMatches.length) {
-                    let idxSched = cardText.lastIndexOf("<!--SR:") + 7;
-                    let newCardText = cardText.substring(0, idxSched);
-                    for (let i = 0; i < siblingMatches.length; i++)
-                        newCardText += `!${scheduling[i][1]},${scheduling[i][2]},${scheduling[i][3]}`;
-                    newCardText += "-->\n";
-
-                    let replacementRegex = new RegExp(
-                        escapeRegexString(cardText),
-                        "gm"
-                    );
-                    fileText = fileText.replace(replacementRegex, newCardText);
-                    fileChanged = true;
-                }
-
-                let context: string = this.data.settings.showContextInCards
-                    ? getCardContext(match.index, headings)
-                    : "";
-                let lineNo: number = fileText
-                    .substring(0, match.index)
-                    .split("\n").length;
-                let siblings: Card[] = [];
-                for (let i = 0; i < siblingMatches.length; i++) {
-                    let cardObj: Card;
-
-                    let deletionStart = siblingMatches[i].index;
-                    let deletionEnd =
-                        deletionStart + siblingMatches[i][0].length;
-                    let front =
-                        cardText.substring(0, deletionStart) +
-                        "<span style='color:#2196f3'>[...]</span>" +
-                        cardText.substring(deletionEnd);
-                    front = front.replace(/==/gm, "");
-                    let back =
-                        cardText.substring(0, deletionStart) +
-                        "<span style='color:#2196f3'>" +
-                        cardText.substring(deletionStart, deletionEnd) +
-                        "</span>" +
-                        cardText.substring(deletionEnd);
-                    back = back.replace(/==/gm, "");
-
-                    // card deletion scheduled
-                    if (i < scheduling.length) {
-                        let dueUnix: number = window
-                            .moment(scheduling[i][1], [
-                                "YYYY-MM-DD",
-                                "DD-MM-YYYY",
-                            ])
-                            .valueOf();
-                        let nDays: number = Math.ceil(
-                            (dueUnix - now) / (24 * 3600 * 1000)
-                        );
-                        if (!this.dueDatesFlashcards.hasOwnProperty(nDays))
-                            this.dueDatesFlashcards[nDays] = 0;
-                        this.dueDatesFlashcards[nDays]++;
-                        if (this.data.buryList.includes(cardTextHash)) {
-                            this.deckTree.countFlashcard([...deckPath]);
-                            continue;
-                        }
-
-                        if (dueUnix <= now) {
-                            cardObj = {
-                                isDue: true,
-                                interval: parseInt(scheduling[i][2]),
-                                ease: parseInt(scheduling[i][3]),
-                                delayBeforeReview: now - dueUnix,
-                                note,
-                                lineNo,
-                                front,
-                                back,
-                                cardText: match[0],
-                                context,
-                                cardType: CardType.Cloze,
-                                siblingIdx: i,
-                                siblings,
-                            };
-
-                            this.deckTree.insertFlashcard(
-                                [...deckPath],
-                                cardObj
-                            );
-                        } else {
-                            this.deckTree.countFlashcard([...deckPath]);
-                            continue;
-                        }
-                    } else {
-                        if (this.data.buryList.includes(cyrb53(cardText))) {
-                            this.deckTree.countFlashcard([...deckPath]);
-                            continue;
-                        }
-
-                        // new card
-                        cardObj = {
-                            isDue: false,
-                            note,
-                            lineNo,
-                            front,
-                            back,
-                            cardText: match[0],
-                            context,
-                            cardType: CardType.Cloze,
-                            siblingIdx: i,
-                            siblings,
-                        };
-
-                        this.deckTree.insertFlashcard([...deckPath], cardObj);
-                    }
-
-                    siblings.push(cardObj);
-                }
-            }
-        }
-
-        if (fileChanged) await this.app.vault.modify(note, fileText);
-    }
-
-    async loadPluginData() {
-        this.data = Object.assign({}, DEFAULT_DATA, await this.loadData());
-        this.data.settings = Object.assign(
-            {},
-            DEFAULT_SETTINGS,
-            this.data.settings
-        );
-    }
-
-    async savePluginData() {
-        await this.saveData(this.data);
-    }
-
-    initView() {
-        if (this.app.workspace.getLeavesOfType(REVIEW_QUEUE_VIEW_TYPE).length) {
-            return;
-        }
-
-        this.app.workspace.getRightLeaf(false).setViewState({
-            type: REVIEW_QUEUE_VIEW_TYPE,
-            active: true,
-        });
-    }
-}
-
-function getCardContext(cardOffset: number, headings: HeadingCache[]): string {
-    let stack: HeadingCache[] = [];
-    for (let heading of headings) {
-        if (heading.position.start.offset > cardOffset) break;
-
-        while (
-            stack.length > 0 &&
-            stack[stack.length - 1].level >= heading.level
-        )
-            stack.pop();
-
-        stack.push(heading);
-    }
-
-    let context: string = "";
-    for (let headingObj of stack) context += headingObj.heading + " > ";
-    return context.slice(0, -3);
-}
-
-function inCodeblock(
-    matchStart: number,
-    matchLength: number,
-    codeblocks: [number, number][]
-) {
-    for (let codeblock of codeblocks) {
-        if (
-            matchStart >= codeblock[0] &&
-            matchStart + matchLength <= codeblock[1]
-        )
-            return true;
-    }
-    return false;
-}
+import {
+    Notice,
+    Plugin,
+    addIcon,
+    TFile,
+    HeadingCache,
+    getAllTags,
+    FuzzySuggestModal,
+    SuggestModal,
+} from "obsidian";
+import * as graph from "pagerank.js";
+import { SRSettingTab, DEFAULT_SETTINGS, SRSettings } from "./settings";
+import { Deck, FlashcardModal } from "./flashcard-modal";
+import { StatsModal } from "./stats-modal";
+import { ReviewQueueListView, REVIEW_QUEUE_VIEW_TYPE } from "./sidebar";
+import { CardType, Card, ReviewResponse, schedule } from "./scheduling";
+import {
+    CROSS_HAIRS_ICON,
+    SCHEDULING_INFO_REGEX,
+    YAML_FRONT_MATTER_REGEX,
+    CLOZE_CARD_DETECTOR,
+    CLOZE_DELETIONS_EXTRACTOR,
+    MULTI_SCHEDULING_EXTRACTOR,
+    CODEBLOCK_REGEX,
+    INLINE_CODE_REGEX,
+} from "./constants";
+import { escapeRegexString, cyrb53 } from "./utils";
+import { ReviewDeck, ReviewDeckSelectionModal } from "./review-deck";
+
+interface PluginData {
+    settings: SRSettings;
+    buryDate: string;
+    // hashes of card texts
+    // should work as long as user doesn't modify card's text
+    // covers most of the cases
+    buryList: string[];
+}
+
+const DEFAULT_DATA: PluginData = {
+    settings: DEFAULT_SETTINGS,
+    buryDate: "",
+    buryList: [],
+};
+
+// Notes
+
+export interface SchedNote {
+    note: TFile;
+    dueUnix: number;
+}
+
+export interface LinkStat {
+    sourcePath: string;
+    linkCount: number;
+}
+
+export default class SRPlugin extends Plugin {
+    private statusBar: HTMLElement;
+    private reviewQueueView: ReviewQueueListView;
+    public data: PluginData;
+
+    public reviewDecks: { [deckKey: string]: ReviewDeck } = {};
+    public lastSelectedReviewDeck: string;
+
+    public newNotes: TFile[] = [];
+    public scheduledNotes: SchedNote[] = [];
+    private easeByPath: Record<string, number> = {};
+    private incomingLinks: Record<string, LinkStat[]> = {};
+    private pageranks: Record<string, number> = {};
+    private dueNotesCount: number = 0;
+    public dueDatesNotes: Record<number, number> = {}; // Record<# of days in future, due count>
+
+    public deckTree: Deck = new Deck("root", null);
+    public dueDatesFlashcards: Record<number, number> = {}; // Record<# of days in future, due count>
+
+    public singlelineCardRegex: RegExp;
+    public multilineCardRegex: RegExp;
+
+    // prevent calling these functions if another instance is already running
+    private notesSyncLock: boolean = false;
+    private flashcardsSyncLock: boolean = false;
+
+    async onload() {
+        await this.loadPluginData();
+
+        addIcon("crosshairs", CROSS_HAIRS_ICON);
+
+        this.statusBar = this.addStatusBarItem();
+        this.statusBar.classList.add("mod-clickable");
+        this.statusBar.setAttribute("aria-label", "Open a note for review");
+        this.statusBar.setAttribute("aria-label-position", "top");
+        this.statusBar.addEventListener("click", (_: any) => {
+            if (!this.notesSyncLock) {
+                this.sync();
+                this.reviewNextNoteModal();
+            }
+        });
+
+        this.singlelineCardRegex = new RegExp(
+            `^(.+)${escapeRegexString(
+                this.data.settings.singlelineCardSeparator
+            )}(.+?)\\n?(?:<!--SR:(.+),(\\d+),(\\d+)-->|$)`,
+            "gm"
+        );
+
+        this.multilineCardRegex = new RegExp(
+            `^((?:.+\\n)+)${escapeRegexString(
+                this.data.settings.multilineCardSeparator
+            )}\\n((?:.+?\\n?)+?)(?:<!--SR:(.+),(\\d+),(\\d+)-->|$)`,
+            "gm"
+        );
+
+        this.addRibbonIcon("crosshairs", "Review flashcards", async () => {
+            if (!this.flashcardsSyncLock) {
+                await this.flashcards_sync();
+                new FlashcardModal(this.app, this).open();
+            }
+        });
+
+        this.registerView(
+            REVIEW_QUEUE_VIEW_TYPE,
+            (leaf) =>
+                (this.reviewQueueView = new ReviewQueueListView(leaf, this))
+        );
+
+        if (!this.data.settings.disableFileMenuReviewOptions) {
+            this.registerEvent(
+                this.app.workspace.on("file-menu", (menu, file: TFile) => {
+                    menu.addItem((item) => {
+                        item.setTitle("Review: Easy")
+                            .setIcon("crosshairs")
+                            .onClick((evt) => {
+                                if (file.extension == "md")
+                                    this.saveReviewResponse(
+                                        file,
+                                        ReviewResponse.Easy
+                                    );
+                            });
+                    });
+
+                    menu.addItem((item) => {
+                        item.setTitle("Review: Good")
+                            .setIcon("crosshairs")
+                            .onClick((evt) => {
+                                if (file.extension == "md")
+                                    this.saveReviewResponse(
+                                        file,
+                                        ReviewResponse.Good
+                                    );
+                            });
+                    });
+
+                    menu.addItem((item) => {
+                        item.setTitle("Review: Hard")
+                            .setIcon("crosshairs")
+                            .onClick((evt) => {
+                                if (file.extension == "md")
+                                    this.saveReviewResponse(
+                                        file,
+                                        ReviewResponse.Hard
+                                    );
+                            });
+                    });
+                })
+            );
+        }
+
+        this.addCommand({
+            id: "srs-note-review-open-note",
+            name: "Open a note for review",
+            callback: () => {
+                if (!this.notesSyncLock) {
+                    this.sync();
+                    this.reviewNextNoteModal();
+                }
+            },
+        });
+
+        this.addCommand({
+            id: "srs-note-review-easy",
+            name: "Review note as easy",
+            callback: () => {
+                const openFile = this.app.workspace.getActiveFile();
+                if (openFile && openFile.extension == "md")
+                    this.saveReviewResponse(openFile, ReviewResponse.Easy);
+            },
+        });
+
+        this.addCommand({
+            id: "srs-note-review-good",
+            name: "Review note as good",
+            callback: () => {
+                const openFile = this.app.workspace.getActiveFile();
+                if (openFile && openFile.extension == "md")
+                    this.saveReviewResponse(openFile, ReviewResponse.Good);
+            },
+        });
+
+        this.addCommand({
+            id: "srs-note-review-hard",
+            name: "Review note as hard",
+            callback: () => {
+                const openFile = this.app.workspace.getActiveFile();
+                if (openFile && openFile.extension == "md")
+                    this.saveReviewResponse(openFile, ReviewResponse.Hard);
+            },
+        });
+
+        this.addCommand({
+            id: "srs-review-flashcards",
+            name: "Review flashcards",
+            callback: async () => {
+                if (!this.flashcardsSyncLock) {
+                    await this.flashcards_sync();
+                    new FlashcardModal(this.app, this).open();
+                }
+            },
+        });
+
+        this.addCommand({
+            id: "srs-view-stats",
+            name: "View statistics",
+            callback: () => {
+                new StatsModal(this.app, this.dueDatesFlashcards).open();
+            },
+        });
+
+        this.addSettingTab(new SRSettingTab(this.app, this));
+
+        this.app.workspace.onLayoutReady(() => {
+            this.initView();
+            setTimeout(() => this.sync(), 2000);
+            setTimeout(() => this.flashcards_sync(), 2000);
+        });
+    }
+
+    onunload(): void {
+        this.app.workspace
+            .getLeavesOfType(REVIEW_QUEUE_VIEW_TYPE)
+            .forEach((leaf) => leaf.detach());
+    }
+
+    async sync() {
+        if (this.notesSyncLock) return;
+        this.notesSyncLock = true;
+
+        let notes = this.app.vault.getMarkdownFiles();
+
+        graph.reset();
+        this.scheduledNotes = [];
+        this.easeByPath = {};
+        this.newNotes = [];
+        this.incomingLinks = {};
+        this.pageranks = {};
+        this.dueNotesCount = 0;
+        this.dueDatesNotes = {};
+        this.reviewDecks = {};
+
+        let now: number = Date.now();
+        for (let note of notes) {
+            if (this.incomingLinks[note.path] == undefined)
+                this.incomingLinks[note.path] = [];
+
+            let links = this.app.metadataCache.resolvedLinks[note.path] || {};
+            for (let targetPath in links) {
+                if (this.incomingLinks[targetPath] == undefined)
+                    this.incomingLinks[targetPath] = [];
+
+                // markdown files only
+                if (targetPath.split(".").pop().toLowerCase() == "md") {
+                    this.incomingLinks[targetPath].push({
+                        sourcePath: note.path,
+                        linkCount: links[targetPath],
+                    });
+
+                    graph.link(note.path, targetPath, links[targetPath]);
+                }
+            }
+
+            let fileCachedData =
+                this.app.metadataCache.getFileCache(note) || {};
+
+            let frontmatter =
+                fileCachedData.frontmatter || <Record<string, any>>{};
+            let tags = getAllTags(fileCachedData) || [];
+
+            let shouldIgnore: boolean = true;
+            outer: for (let tag of tags) {
+                for (let tagToReview of this.data.settings.tagsToReview) {
+                    if (
+                        tag == tagToReview ||
+                        tag.startsWith(tagToReview + "/")
+                    ) {
+                        if (!this.reviewDecks.hasOwnProperty(tag)) {
+                            this.reviewDecks[tag] = new ReviewDeck(tag);
+                        }
+                        shouldIgnore = false;
+                        break outer;
+                    }
+                }
+            }
+
+            if (shouldIgnore) continue;
+
+            // file has no scheduling information
+            if (
+                !(
+                    frontmatter.hasOwnProperty("sr-due") &&
+                    frontmatter.hasOwnProperty("sr-interval") &&
+                    frontmatter.hasOwnProperty("sr-ease")
+                )
+            ) {
+                for (let tag of tags) {
+                    if (this.reviewDecks.hasOwnProperty(tag)) {
+                        this.reviewDecks[tag].newNotes.push(note);
+                    }
+                }
+                this.newNotes.push(note);
+                continue;
+            }
+
+            let dueUnix: number = window
+                .moment(frontmatter["sr-due"], [
+                    "YYYY-MM-DD",
+                    "DD-MM-YYYY",
+                    "ddd MMM DD YYYY",
+                ])
+                .valueOf();
+            this.scheduledNotes.push({
+                note,
+                dueUnix,
+            });
+            for (let tag of tags) {
+                if (this.reviewDecks.hasOwnProperty(tag)) {
+                    this.reviewDecks[tag].scheduledNotes.push({note, dueUnix});
+                }
+            }
+
+            this.easeByPath[note.path] = frontmatter["sr-ease"];
+
+            if (dueUnix <= now) {
+                this.dueNotesCount++;
+
+                for (let tag of tags) {
+                    if (this.reviewDecks.hasOwnProperty(tag)) {
+                        this.reviewDecks[tag].dueNotesCount++;
+                    }
+                }
+            }
+
+            let nDays: number = Math.ceil((dueUnix - now) / (24 * 3600 * 1000));
+            if (!this.dueDatesNotes.hasOwnProperty(nDays))
+                this.dueDatesNotes[nDays] = 0;
+            this.dueDatesNotes[nDays]++;
+
+            for (let tag of tags) {
+                if (this.reviewDecks.hasOwnProperty(tag)) {
+                    let deck = this.reviewDecks[tag];
+                    if (!deck.dueDatesNotes.hasOwnProperty(nDays))
+                        deck.dueDatesNotes[nDays] = 0;
+                    deck.dueDatesNotes[nDays]++;
+                }
+            }
+        }
+
+        graph.rank(0.85, 0.000001, (node: string, rank: number) => {
+            this.pageranks[node] = rank * 10000;
+        });
+
+        // sort new notes by importance
+        this.newNotes = this.newNotes.sort(
+            (a: TFile, b: TFile) =>
+                (this.pageranks[b.path] || 0) - (this.pageranks[a.path] || 0)
+        );
+
+        // sort scheduled notes by date & within those days, sort them by importance
+        this.scheduledNotes = this.scheduledNotes.sort(
+            (a: SchedNote, b: SchedNote) => {
+                let result = a.dueUnix - b.dueUnix;
+                if (result != 0) return result;
+                return (
+                    (this.pageranks[b.note.path] || 0) -
+                    (this.pageranks[a.note.path] || 0)
+                );
+            }
+        );
+
+        for (let deckKey in this.reviewDecks) {
+            if (this.reviewDecks.hasOwnProperty(deckKey)) {
+                this.reviewDecks[deckKey].sortNotes(this.pageranks);
+            }
+        }
+
+        let noteCountText = this.dueNotesCount == 1 ? "note" : "notes";
+        let cardCountText =
+            this.deckTree.dueFlashcardsCount == 1 ? "card" : "cards";
+        this.statusBar.setText(
+            `Review: ${this.dueNotesCount} ${noteCountText}, ${this.deckTree.dueFlashcardsCount} ${cardCountText} due`
+        );
+        this.reviewQueueView.redraw();
+
+        this.notesSyncLock = false;
+    }
+
+    async saveReviewResponse(note: TFile, response: ReviewResponse) {
+        let fileCachedData = this.app.metadataCache.getFileCache(note) || {};
+        let frontmatter = fileCachedData.frontmatter || <Record<string, any>>{};
+
+        let tags = getAllTags(fileCachedData) || [];
+        let shouldIgnore: boolean = true;
+        outer: for (let tag of tags) {
+            for (let tagToReview of this.data.settings.tagsToReview) {
+                if (tag == tagToReview || tag.startsWith(tagToReview + "/")) {
+                    shouldIgnore = false;
+                    break outer;
+                }
+            }
+        }
+
+        if (shouldIgnore) {
+            new Notice(
+                "Please tag the note appropriately for reviewing (in settings)."
+            );
+            return;
+        }
+
+        let fileText: string = await this.app.vault.read(note);
+        let ease, interval, delayBeforeReview;
+        let now: number = Date.now();
+        // new note
+        if (
+            !(
+                frontmatter.hasOwnProperty("sr-due") &&
+                frontmatter.hasOwnProperty("sr-interval") &&
+                frontmatter.hasOwnProperty("sr-ease")
+            )
+        ) {
+            let linkTotal = 0,
+                linkPGTotal = 0,
+                totalLinkCount = 0;
+
+            for (let statObj of this.incomingLinks[note.path] || []) {
+                let ease = this.easeByPath[statObj.sourcePath];
+                if (ease) {
+                    linkTotal +=
+                        statObj.linkCount *
+                        this.pageranks[statObj.sourcePath] *
+                        ease;
+                    linkPGTotal +=
+                        this.pageranks[statObj.sourcePath] * statObj.linkCount;
+                    totalLinkCount += statObj.linkCount;
+                }
+            }
+
+            let outgoingLinks =
+                this.app.metadataCache.resolvedLinks[note.path] || {};
+            for (let linkedFilePath in outgoingLinks) {
+                let ease = this.easeByPath[linkedFilePath];
+                if (ease) {
+                    linkTotal +=
+                        outgoingLinks[linkedFilePath] *
+                        this.pageranks[linkedFilePath] *
+                        ease;
+                    linkPGTotal +=
+                        this.pageranks[linkedFilePath] *
+                        outgoingLinks[linkedFilePath];
+                    totalLinkCount += outgoingLinks[linkedFilePath];
+                }
+            }
+
+            let linkContribution =
+                this.data.settings.maxLinkFactor *
+                Math.min(1.0, Math.log(totalLinkCount + 0.5) / Math.log(64));
+            ease = Math.round(
+                (1.0 - linkContribution) * this.data.settings.baseEase +
+                    (totalLinkCount > 0
+                        ? (linkContribution * linkTotal) / linkPGTotal
+                        : linkContribution * this.data.settings.baseEase)
+            );
+            interval = 1;
+            delayBeforeReview = 0;
+        } else {
+            interval = frontmatter["sr-interval"];
+            ease = frontmatter["sr-ease"];
+            delayBeforeReview =
+                now -
+                window
+                    .moment(frontmatter["sr-due"], [
+                        "YYYY-MM-DD",
+                        "DD-MM-YYYY",
+                        "ddd MMM DD YYYY",
+                    ])
+                    .valueOf();
+        }
+
+        let schedObj = schedule(
+            response,
+            interval,
+            ease,
+            delayBeforeReview,
+            this.data.settings,
+            this.dueDatesNotes
+        );
+        interval = schedObj.interval;
+        ease = schedObj.ease;
+
+        let due = window.moment(now + interval * 24 * 3600 * 1000);
+        let dueString = due.format("YYYY-MM-DD");
+
+        // check if scheduling info exists
+        if (SCHEDULING_INFO_REGEX.test(fileText)) {
+            let schedulingInfo = SCHEDULING_INFO_REGEX.exec(fileText);
+            fileText = fileText.replace(
+                SCHEDULING_INFO_REGEX,
+                `---\n${schedulingInfo[1]}sr-due: ${dueString}\nsr-interval: ${interval}\nsr-ease: ${ease}\n${schedulingInfo[5]}---`
+            );
+        } else if (YAML_FRONT_MATTER_REGEX.test(fileText)) {
+            // new note with existing YAML front matter
+            let existingYaml = YAML_FRONT_MATTER_REGEX.exec(fileText);
+            fileText = fileText.replace(
+                YAML_FRONT_MATTER_REGEX,
+                `---\n${existingYaml[1]}sr-due: ${dueString}\nsr-interval: ${interval}\nsr-ease: ${ease}\n---`
+            );
+        } else {
+            fileText = `---\nsr-due: ${dueString}\nsr-interval: ${interval}\nsr-ease: ${ease}\n---\n\n${fileText}`;
+        }
+
+        if (this.data.settings.burySiblingCards) {
+            await this.findFlashcards(note, "", true); // bury all cards in current note
+            await this.savePluginData();
+        }
+        await this.app.vault.modify(note, fileText);
+
+        new Notice("Response received.");
+
+        setTimeout(() => {
+            if (!this.notesSyncLock) {
+                this.sync();
+                if (this.data.settings.autoNextNote) this.reviewNextNote(this.lastSelectedReviewDeck);
+            }
+        }, 500);
+    }
+
+    async reviewNextNoteModal() {
+        let deckSelectionModal = new ReviewDeckSelectionModal(this.app, Object.keys(this.reviewDecks));
+        deckSelectionModal.submitCallback = (deckKey: string) => this.reviewNextNote(deckKey);
+        deckSelectionModal.open();
+    }
+
+    async reviewNextNote(deckKey: string) {
+        if (!this.reviewDecks.hasOwnProperty(deckKey)) {
+            new Notice("No deck exists for " + deckKey);
+            return;
+        }
+
+        this.lastSelectedReviewDeck = deckKey;
+        let deck = this.reviewDecks[deckKey];
+
+        if (deck.dueNotesCount > 0) {
+            let index = this.data.settings.openRandomNote
+                ? Math.floor(Math.random() * deck.dueNotesCount)
+                : 0;
+            this.app.workspace.activeLeaf.openFile(
+                deck.scheduledNotes[index].note
+            );
+            return;
+        }
+
+        if (deck.newNotes.length > 0) {
+            let index = this.data.settings.openRandomNote
+                ? Math.floor(Math.random() * deck.newNotes.length)
+                : 0;
+            this.app.workspace.activeLeaf.openFile(deck.newNotes[index]);
+            return;
+        }
+
+        new Notice("You're done for the day :D.");
+    }
+
+    async flashcards_sync() {
+        if (this.flashcardsSyncLock) return;
+        this.flashcardsSyncLock = true;
+
+        let notes = this.app.vault.getMarkdownFiles();
+
+        this.deckTree = new Deck("root", null);
+        this.dueDatesFlashcards = {};
+
+        let todayDate = window.moment(Date.now()).format("YYYY-MM-DD");
+        // clear list if we've changed dates
+        if (todayDate != this.data.buryDate) {
+            this.data.buryDate = todayDate;
+            this.data.buryList = [];
+            await this.savePluginData();
+        }
+
+        for (let note of notes) {
+            if (this.data.settings.convertFoldersToDecks) {
+                let path: string[] = note.path.split("/");
+                path.pop(); // remove filename
+                await this.findFlashcards(note, "#" + path.join("/"));
+                continue;
+            }
+
+            let fileCachedData =
+                this.app.metadataCache.getFileCache(note) || {};
+            let frontmatter =
+                fileCachedData.frontmatter || <Record<string, any>>{};
+            let tags = getAllTags(fileCachedData) || [];
+
+            outer: for (let tag of tags) {
+                for (let tagToReview of this.data.settings.flashcardTags) {
+                    if (
+                        tag == tagToReview ||
+                        tag.startsWith(tagToReview + "/")
+                    ) {
+                        await this.findFlashcards(note, tag);
+                        break outer;
+                    }
+                }
+            }
+        }
+
+        // sort the deck names
+        this.deckTree.sortSubdecksList();
+
+        let noteCountText: string = this.dueNotesCount == 1 ? "note" : "notes";
+        let cardCountText: string =
+            this.deckTree.dueFlashcardsCount == 1 ? "card" : "cards";
+        this.statusBar.setText(
+            `Review: ${this.dueNotesCount} ${noteCountText}, ${this.deckTree.dueFlashcardsCount} ${cardCountText} due`
+        );
+
+        this.flashcardsSyncLock = false;
+    }
+
+    async findFlashcards(
+        note: TFile,
+        deckPathStr: string,
+        buryOnly: boolean = false
+    ) {
+        let fileText = await this.app.vault.read(note);
+        let fileCachedData = this.app.metadataCache.getFileCache(note) || {};
+        let headings = fileCachedData.headings || [];
+        let fileChanged: boolean = false;
+
+        let deckAdded: boolean = false;
+        let deckPath: string[] = deckPathStr.substring(1).split("/");
+        if (deckPath.length == 1 && deckPath[0] == "") deckPath = ["/"];
+
+        // find all codeblocks
+        let codeblocks: [number, number][] = [];
+        for (let regex of [CODEBLOCK_REGEX, INLINE_CODE_REGEX]) {
+            for (let match of fileText.matchAll(regex))
+                codeblocks.push([match.index, match.index + match[0].length]);
+        }
+
+        let now = Date.now();
+        // basic cards
+        for (let regexBundled of <Array<[RegExp, CardType]>>[
+            [this.singlelineCardRegex, CardType.SingleLineBasic],
+            [this.multilineCardRegex, CardType.MultiLineBasic],
+        ]) {
+            let regex = regexBundled[0];
+            let cardType: CardType = regexBundled[1];
+            for (let match of fileText.matchAll(regex)) {
+                if (
+                    inCodeblock(match.index, match[0].trim().length, codeblocks)
+                )
+                    continue;
+
+                let cardText: string = match[0].trim();
+                let cardTextHash: string = cyrb53(cardText);
+
+                if (buryOnly) {
+                    this.data.buryList.push(cardTextHash);
+                    continue;
+                }
+
+                if (!deckAdded) {
+                    this.deckTree.createDeck([...deckPath]);
+                    deckAdded = true;
+                }
+
+                let cardObj: Card;
+                let front = match[1].trim();
+                let back = match[2].trim();
+                let context: string = this.data.settings.showContextInCards
+                    ? getCardContext(match.index, headings)
+                    : "";
+                let lineNo: number = fileText
+                    .substring(0, match.index)
+                    .split("\n").length;
+                // flashcard already scheduled
+                if (match[3]) {
+                    let dueUnix: number = window
+                        .moment(match[3], [
+                            "YYYY-MM-DD",
+                            "DD-MM-YYYY",
+                            "ddd MMM DD YYYY",
+                        ])
+                        .valueOf();
+                    let nDays: number = Math.ceil(
+                        (dueUnix - now) / (24 * 3600 * 1000)
+                    );
+                    if (!this.dueDatesFlashcards.hasOwnProperty(nDays))
+                        this.dueDatesFlashcards[nDays] = 0;
+                    this.dueDatesFlashcards[nDays]++;
+                    if (this.data.buryList.includes(cardTextHash)) {
+                        this.deckTree.countFlashcard([...deckPath]);
+                        continue;
+                    }
+
+                    if (dueUnix <= now) {
+                        cardObj = {
+                            isDue: true,
+                            interval: parseInt(match[4]),
+                            ease: parseInt(match[5]),
+                            delayBeforeReview: now - dueUnix,
+                            note,
+                            lineNo,
+                            front,
+                            back,
+                            cardText,
+                            context,
+                            cardType,
+                        };
+
+                        this.deckTree.insertFlashcard([...deckPath], cardObj);
+                    } else {
+                        this.deckTree.countFlashcard([...deckPath]);
+                        continue;
+                    }
+                } else {
+                    cardObj = {
+                        isDue: false,
+                        note,
+                        lineNo,
+                        front,
+                        back,
+                        cardText,
+                        context,
+                        cardType,
+                    };
+
+                    this.deckTree.insertFlashcard([...deckPath], cardObj);
+                }
+            }
+        }
+
+        for (let regexBundled of <Array<[RegExp, CardType]>>[
+            [CLOZE_CARD_DETECTOR, CardType.Cloze],
+        ]) {
+            let regex: RegExp = regexBundled[0];
+            let cardType: CardType = regexBundled[1];
+
+            if (
+                cardType == CardType.Cloze &&
+                this.data.settings.disableClozeCards
+            )
+                continue;
+
+            for (let match of fileText.matchAll(regex)) {
+                match[0] = match[0].trim();
+
+                let cardText: string = match[0];
+                let cardTextHash: string = cyrb53(cardText);
+
+                if (buryOnly) {
+                    this.data.buryList.push(cardTextHash);
+                    continue;
+                }
+
+                if (!deckAdded) {
+                    this.deckTree.createDeck([...deckPath]);
+                    deckAdded = true;
+                }
+
+                let siblingMatches: RegExpMatchArray[] = [];
+                for (let m of cardText.matchAll(CLOZE_DELETIONS_EXTRACTOR)) {
+                    if (
+                        inCodeblock(
+                            match.index + m.index,
+                            m[0].trim().length,
+                            codeblocks
+                        )
+                    )
+                        continue;
+                    siblingMatches.push(m);
+                }
+                let scheduling: RegExpMatchArray[] = [
+                    ...cardText.matchAll(MULTI_SCHEDULING_EXTRACTOR),
+                ];
+
+                // we have some extra scheduling dates to delete
+                if (scheduling.length > siblingMatches.length) {
+                    let idxSched = cardText.lastIndexOf("<!--SR:") + 7;
+                    let newCardText = cardText.substring(0, idxSched);
+                    for (let i = 0; i < siblingMatches.length; i++)
+                        newCardText += `!${scheduling[i][1]},${scheduling[i][2]},${scheduling[i][3]}`;
+                    newCardText += "-->\n";
+
+                    let replacementRegex = new RegExp(
+                        escapeRegexString(cardText),
+                        "gm"
+                    );
+                    fileText = fileText.replace(replacementRegex, newCardText);
+                    fileChanged = true;
+                }
+
+                let context: string = this.data.settings.showContextInCards
+                    ? getCardContext(match.index, headings)
+                    : "";
+                let lineNo: number = fileText
+                    .substring(0, match.index)
+                    .split("\n").length;
+                let siblings: Card[] = [];
+                for (let i = 0; i < siblingMatches.length; i++) {
+                    let cardObj: Card;
+
+                    let deletionStart = siblingMatches[i].index;
+                    let deletionEnd =
+                        deletionStart + siblingMatches[i][0].length;
+                    let front =
+                        cardText.substring(0, deletionStart) +
+                        "<span style='color:#2196f3'>[...]</span>" +
+                        cardText.substring(deletionEnd);
+                    front = front.replace(/==/gm, "");
+                    let back =
+                        cardText.substring(0, deletionStart) +
+                        "<span style='color:#2196f3'>" +
+                        cardText.substring(deletionStart, deletionEnd) +
+                        "</span>" +
+                        cardText.substring(deletionEnd);
+                    back = back.replace(/==/gm, "");
+
+                    // card deletion scheduled
+                    if (i < scheduling.length) {
+                        let dueUnix: number = window
+                            .moment(scheduling[i][1], [
+                                "YYYY-MM-DD",
+                                "DD-MM-YYYY",
+                            ])
+                            .valueOf();
+                        let nDays: number = Math.ceil(
+                            (dueUnix - now) / (24 * 3600 * 1000)
+                        );
+                        if (!this.dueDatesFlashcards.hasOwnProperty(nDays))
+                            this.dueDatesFlashcards[nDays] = 0;
+                        this.dueDatesFlashcards[nDays]++;
+                        if (this.data.buryList.includes(cardTextHash)) {
+                            this.deckTree.countFlashcard([...deckPath]);
+                            continue;
+                        }
+
+                        if (dueUnix <= now) {
+                            cardObj = {
+                                isDue: true,
+                                interval: parseInt(scheduling[i][2]),
+                                ease: parseInt(scheduling[i][3]),
+                                delayBeforeReview: now - dueUnix,
+                                note,
+                                lineNo,
+                                front,
+                                back,
+                                cardText: match[0],
+                                context,
+                                cardType: CardType.Cloze,
+                                siblingIdx: i,
+                                siblings,
+                            };
+
+                            this.deckTree.insertFlashcard(
+                                [...deckPath],
+                                cardObj
+                            );
+                        } else {
+                            this.deckTree.countFlashcard([...deckPath]);
+                            continue;
+                        }
+                    } else {
+                        if (this.data.buryList.includes(cyrb53(cardText))) {
+                            this.deckTree.countFlashcard([...deckPath]);
+                            continue;
+                        }
+
+                        // new card
+                        cardObj = {
+                            isDue: false,
+                            note,
+                            lineNo,
+                            front,
+                            back,
+                            cardText: match[0],
+                            context,
+                            cardType: CardType.Cloze,
+                            siblingIdx: i,
+                            siblings,
+                        };
+
+                        this.deckTree.insertFlashcard([...deckPath], cardObj);
+                    }
+
+                    siblings.push(cardObj);
+                }
+            }
+        }
+
+        if (fileChanged) await this.app.vault.modify(note, fileText);
+    }
+
+    async loadPluginData() {
+        this.data = Object.assign({}, DEFAULT_DATA, await this.loadData());
+        this.data.settings = Object.assign(
+            {},
+            DEFAULT_SETTINGS,
+            this.data.settings
+        );
+    }
+
+    async savePluginData() {
+        await this.saveData(this.data);
+    }
+
+    initView() {
+        if (this.app.workspace.getLeavesOfType(REVIEW_QUEUE_VIEW_TYPE).length) {
+            return;
+        }
+
+        this.app.workspace.getRightLeaf(false).setViewState({
+            type: REVIEW_QUEUE_VIEW_TYPE,
+            active: true,
+        });
+    }
+}
+
+function getCardContext(cardOffset: number, headings: HeadingCache[]): string {
+    let stack: HeadingCache[] = [];
+    for (let heading of headings) {
+        if (heading.position.start.offset > cardOffset) break;
+
+        while (
+            stack.length > 0 &&
+            stack[stack.length - 1].level >= heading.level
+        )
+            stack.pop();
+
+        stack.push(heading);
+    }
+
+    let context: string = "";
+    for (let headingObj of stack) context += headingObj.heading + " > ";
+    return context.slice(0, -3);
+}
+
+function inCodeblock(
+    matchStart: number,
+    matchLength: number,
+    codeblocks: [number, number][]
+) {
+    for (let codeblock of codeblocks) {
+        if (
+            matchStart >= codeblock[0] &&
+            matchStart + matchLength <= codeblock[1]
+        )
+            return true;
+    }
+    return false;
+}