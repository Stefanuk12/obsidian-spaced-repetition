--- conflicted
+++ resolved
@@ -392,21 +392,12 @@
             });
 
         new Setting(containerEl)
-<<<<<<< HEAD
-            .setName(t("EDIT_LATER_TAG"))
-            .setDesc(t("FIX_SEPARATORS_MANUALLY_WARNING"))
-            .addText((text) =>
-                text.setValue(this.plugin.data.settings.editLaterTag).onChange((value) => {
-                    applySettingsUpdate(async () => {
-                        this.plugin.data.settings.editLaterTag = value;
-=======
             .setName(t("FLASHCARD_EASY_LABEL"))
             .setDesc(t("FLASHCARD_EASY_DESC"))
             .addText((text) =>
                 text.setValue(this.plugin.data.settings.flashcardEasyText).onChange((value) => {
                     applySettingsUpdate(async () => {
                         this.plugin.data.settings.flashcardEasyText = value;
->>>>>>> 80af505c
                         await this.plugin.savePluginData();
                     });
                 })
@@ -416,10 +407,6 @@
                     .setIcon("reset")
                     .setTooltip(t("RESET_DEFAULT"))
                     .onClick(async () => {
-<<<<<<< HEAD
-                        this.plugin.data.settings.multilineCardSeparator =
-                            DEFAULT_SETTINGS.multilineCardSeparator;
-=======
                         this.plugin.data.settings.flashcardEasyText =
                             DEFAULT_SETTINGS.flashcardEasyText;
                         await this.plugin.savePluginData();
@@ -468,7 +455,6 @@
                     .onClick(async () => {
                         this.plugin.data.settings.flashcardHardText =
                             DEFAULT_SETTINGS.flashcardHardText;
->>>>>>> 80af505c
                         await this.plugin.savePluginData();
                         this.display();
                     });
